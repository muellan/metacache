--- conflicted
+++ resolved
@@ -83,13 +83,7 @@
   echo ""
   echo "    Example 2: $0 genbank/bacteria directory2"
   echo ""
-<<<<<<< HEAD
-  echo "    Example 3: $0 refseq/vertebrate_mammalian/Homo\\ Sapiens directory3"
-  echo ""
-  echo "    Example 4: Bacteria from RefSeq: full genomes and all contigs:"
-=======
   echo "    Example 3: Bacteria from RefSeq: full genomes and all contigs:"
->>>>>>> 72550120
   echo "               $0 refseq/bacteria directory1 contigs"
   exit
 fi
