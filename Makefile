REL_ARTIFACT  = metacache
DBG_ARTIFACT  = metacache_debug
PRF_ARTIFACT  = metacache_prf

COMPILER     = nvcc
DIALECT      = -std=c++14
WARNINGS     = -Xcompiler="-Wall -Wextra -Wpedantic"
WARNINGS_NP  = -Xcompiler="-Wall -Wextra"
OPTIMIZATION = -O3
#-march native -fomit-frame-pointer
NVCC_FLAGS  = -arch=sm_70 -lineinfo -Idep/cub --expt-relaxed-constexpr --extended-lambda

REL_FLAGS   = $(NVCC_FLAGS) $(INCLUDES) $(MACROS) $(DIALECT) $(OPTIMIZATION) $(WARNINGS)
DBG_FLAGS   = $(NVCC_FLAGS) $(INCLUDES) $(MACROS) $(DIALECT) -O0 -g $(WARNINGS)
PRF_FLAGS   = $(NVCC_FLAGS) $(INCLUDES) $(MACROS) $(DIALECT) $(OPTIMIZATION) -g $(WARNINGS)

REL_FLAGS_NP = $(NVCC_FLAGS) $(INCLUDES) $(MACROS) $(DIALECT) $(OPTIMIZATION) $(WARNINGS_NP)
DBG_FLAGS_NP = $(NVCC_FLAGS) $(INCLUDES) $(MACROS) $(DIALECT) -O0 -g $(WARNINGS_NP)
PRF_FLAGS_NP = $(NVCC_FLAGS) $(INCLUDES) $(MACROS) $(DIALECT) $(OPTIMIZATION) -g $(WARNINGS_NP)

REL_LDFLAGS  = -Xcompiler="-pthread -s"  $(NVCC_FLAGS)
DBG_LDFLAGS  = -Xcompiler="-pthread"  $(NVCC_FLAGS)
PRF_LDFLAGS  = -Xcompiler="-pthread"  $(NVCC_FLAGS)


#--------------------------------------------------------------------
HEADERS = \
          src/alignment.h \
          src/batch_processing.h \
          src/bitmanip.h \
          src/candidates.h \
          src/candidate_generation.h \
          src/chunk_allocator.h \
          src/classification.h \
          src/classification_statistics.h \
          src/cmdline_utility.h \
          src/config.h \
          src/database.h \
          src/dna_encoding.h \
          src/filesys_utility.h \
          src/gpu_hashmap.cuh \
          src/gpu_hashmap_operations.cuh \
          src/gpu_result_processing.cuh \
          src/hash_dna.h \
          src/hash_int.h \
          src/hash_multimap.h \
          src/io_error.h \
          src/io_options.h \
          src/io_serialize.h \
          src/matches_per_target.h \
          src/modes.h \
          src/options.h \
          src/printing.h \
<<<<<<< HEAD
          src/query_batch.cuh \
          src/query_options.h \
=======
>>>>>>> fde57499
          src/querying.h \
          src/sequence_batch.cuh \
          src/sequence_io.h \
          src/sequence_view.h \
          src/stat_confusion.h \
          src/stat_moments.h \
          src/stat_combined.cuh \
          src/stat_combined.h \
          src/string_utils.h \
          src/taxonomy.h \
          src/taxonomy_io.h \
          src/timer.h \
          src/version.h

SOURCES = \
          src/classification.cpp \
          src/cmdline_utility.cpp \
          src/database.cpp \
          src/filesys_utility.cpp \
		  src/gpu_hashmap.cu \
          src/main.cpp \
          src/mode_build.cpp \
          src/mode_help.cpp \
          src/mode_info.cpp \
          src/mode_merge.cpp \
          src/mode_query.cpp \
          src/options.cpp \
          src/printing.cpp \
<<<<<<< HEAD
          src/query_batch.cu \
          src/query_options.cpp \
          src/sequence_batch.cu \
          src/sequence_io.cpp \
          src/sketch_database.cpp \
          src/stat_combined.cu \
=======
          src/sequence_io.cpp \
>>>>>>> fde57499
          src/taxonomy_io.cpp


#--------------------------------------------------------------------
REL_DIR  = build_release
DBG_DIR  = build_debug
PRF_DIR  = build_profile

PLAIN_SRCS = $(notdir $(SOURCES))
PLAIN_OBJS_TMP = $(PLAIN_SRCS:%.cpp=%.o)
PLAIN_OBJS = $(PLAIN_OBJS_TMP:%.cu=%.o)

#--------------------------------------------------------------------
REL_OBJS  = $(PLAIN_OBJS:%=$(REL_DIR)/%)
DBG_OBJS  = $(PLAIN_OBJS:%=$(DBG_DIR)/%)
PRF_OBJS  = $(PLAIN_OBJS:%=$(PRF_DIR)/%)

REL_COMPILE  = $(COMPILER) $(REL_FLAGS) -c $< -o $@
DBG_COMPILE  = $(COMPILER) $(DBG_FLAGS) -c $< -o $@
PRF_COMPILE  = $(COMPILER) $(PRF_FLAGS) -c $< -o $@

REL_COMPILE_NP  = $(COMPILER) $(REL_FLAGS_NP) -c $< -o $@
DBG_COMPILE_NP  = $(COMPILER) $(DBG_FLAGS_NP) -c $< -o $@
PRF_COMPILE_NP  = $(COMPILER) $(PRF_FLAGS_NP) -c $< -o $@


#--------------------------------------------------------------------
# main targets
#--------------------------------------------------------------------
.PHONY: all clean

release: $(REL_DIR) $(REL_ARTIFACT)

debug: $(DBG_DIR) $(DBG_ARTIFACT)

profile: $(PRF_DIR) $(PRF_ARTIFACT)

all: release debug profile test

clean :
	rm -rf build_*
	rm -f *.exe
	rm -f *.json
	rm -f $(REL_ARTIFACT)
	rm -f $(DBG_ARTIFACT)
	rm -f $(PRF_ARTIFACT)


#--------------------------------------------------------------------
# release (out-of-place build)
#--------------------------------------------------------------------
$(REL_DIR):
	mkdir $(REL_DIR)

$(REL_ARTIFACT): $(REL_OBJS)
	$(COMPILER) -o $(REL_ARTIFACT) $(REL_OBJS) $(REL_LDFLAGS)

$(REL_DIR)/main.o : src/main.cpp src/modes.h
	$(REL_COMPILE)

$(REL_DIR)/printing.o : src/printing.cpp $(HEADERS)
	$(REL_COMPILE)

$(REL_DIR)/classification.o : src/classification.cpp $(HEADERS)
	$(REL_COMPILE)

$(REL_DIR)/mode_build.o : src/mode_build.cpp $(HEADERS)
	$(REL_COMPILE)

$(REL_DIR)/mode_info.o : src/mode_info.cpp $(HEADERS)
	$(REL_COMPILE)

$(REL_DIR)/mode_merge.o : src/mode_merge.cpp $(HEADERS)
	$(REL_COMPILE)

$(REL_DIR)/mode_query.o : src/mode_query.cpp $(HEADERS)
	$(REL_COMPILE)

$(REL_DIR)/taxonomy_io.o : src/taxonomy_io.cpp $(HEADERS)
	$(REL_COMPILE)

$(REL_DIR)/database.o : src/database.cpp $(HEADERS)
	$(REL_COMPILE)

$(REL_DIR)/options.o : src/options.cpp $(HEADERS)
	$(REL_COMPILE)

$(REL_DIR)/mode_help.o : src/mode_help.cpp src/modes.h src/filesys_utility.h
	$(REL_COMPILE)

$(REL_DIR)/sequence_io.o : src/sequence_io.cpp src/sequence_io.h src/io_error.h
	$(REL_COMPILE)

$(REL_DIR)/filesys_utility.o : src/filesys_utility.cpp src/filesys_utility.h
	$(REL_COMPILE)

$(REL_DIR)/cmdline_utility.o : src/cmdline_utility.cpp src/cmdline_utility.h
	$(REL_COMPILE)

$(REL_DIR)/gpu_hashmap.o : src/gpu_hashmap.cu $(HEADERS)
	$(REL_COMPILE_NP)

$(REL_DIR)/sequence_batch.o : src/sequence_batch.cu $(HEADERS)
	$(REL_COMPILE_NP)

$(REL_DIR)/stat_combined.o : src/stat_combined.cu $(HEADERS)
	$(REL_COMPILE_NP)

$(REL_DIR)/query_batch.o : src/query_batch.cu $(HEADERS)
	$(REL_COMPILE_NP)


#--------------------------------------------------------------------
# debug (out-of-place build)
#--------------------------------------------------------------------
$(DBG_DIR):
	mkdir $(DBG_DIR)

$(DBG_ARTIFACT): $(DBG_OBJS)
	$(COMPILER) -o $(DBG_ARTIFACT) $(DBG_OBJS) $(DBG_LDFLAGS)

$(DBG_DIR)/main.o : src/main.cpp src/modes.h
	$(DBG_COMPILE)

$(DBG_DIR)/printing.o : src/printing.cpp $(HEADERS)
	$(DBG_COMPILE)

$(DBG_DIR)/classification.o : src/classification.cpp $(HEADERS)
	$(DBG_COMPILE)

$(DBG_DIR)/mode_build.o : src/mode_build.cpp $(HEADERS)
	$(DBG_COMPILE)

$(DBG_DIR)/mode_info.o : src/mode_info.cpp $(HEADERS)
	$(DBG_COMPILE)

$(DBG_DIR)/mode_merge.o : src/mode_merge.cpp $(HEADERS)
	$(DBG_COMPILE)

$(DBG_DIR)/mode_query.o : src/mode_query.cpp $(HEADERS)
	$(DBG_COMPILE)

$(DBG_DIR)/taxonomy_io.o : src/taxonomy_io.cpp $(HEADERS)
	$(DBG_COMPILE)

$(DBG_DIR)/database.o : src/database.cpp $(HEADERS)
	$(DBG_COMPILE)

$(DBG_DIR)/options.o : src/options.cpp $(HEADERS)
	$(DBG_COMPILE)

$(DBG_DIR)/mode_help.o : src/mode_help.cpp src/modes.h  src/filesys_utility.h
	$(DBG_COMPILE)

$(DBG_DIR)/sequence_io.o : src/sequence_io.cpp src/sequence_io.h src/io_error.h
	$(DBG_COMPILE)

$(DBG_DIR)/filesys_utility.o : src/filesys_utility.cpp src/filesys_utility.h
	$(DBG_COMPILE)

$(DBG_DIR)/cmdline_utility.o : src/cmdline_utility.cpp src/cmdline_utility.h
	$(DBG_COMPILE)

$(DBG_DIR)/gpu_hashmap.o : src/gpu_hashmap.cu $(HEADERS)
	$(DBG_COMPILE_NP)

$(DBG_DIR)/sequence_batch.o : src/sequence_batch.cu $(HEADERS)
	$(DBG_COMPILE_NP)

$(DBG_DIR)/stat_combined.o : src/stat_combined.cu $(HEADERS)
	$(DBG_COMPILE_NP)

$(DBG_DIR)/query_batch.o : src/query_batch.cu $(HEADERS)
	$(DBG_COMPILE_NP)


#--------------------------------------------------------------------
# profile (out-of-place build)
#--------------------------------------------------------------------
$(PRF_DIR):
	mkdir $(PRF_DIR)

$(PRF_ARTIFACT): $(PRF_OBJS)
	$(COMPILER) -o $(PRF_ARTIFACT) $(PRF_OBJS) $(PRF_LDFLAGS)

$(PRF_DIR)/main.o : src/main.cpp src/modes.h
	$(PRF_COMPILE)

$(PRF_DIR)/printing.o : src/printing.cpp $(HEADERS)
	$(PRF_COMPILE)

$(PRF_DIR)/classification.o : src/classification.cpp $(HEADERS)
	$(PRF_COMPILE)

$(PRF_DIR)/mode_build.o : src/mode_build.cpp $(HEADERS)
	$(PRF_COMPILE)

$(PRF_DIR)/mode_info.o : src/mode_info.cpp $(HEADERS)
	$(PRF_COMPILE)

$(PRF_DIR)/mode_merge.o : src/mode_merge.cpp $(HEADERS)
	$(PRF_COMPILE)

$(PRF_DIR)/mode_query.o : src/mode_query.cpp $(HEADERS)
	$(PRF_COMPILE)

$(PRF_DIR)/taxonomy_io.o : src/taxonomy_io.cpp $(HEADERS)
	$(PRF_COMPILE)

$(PRF_DIR)/database.o : src/database.cpp $(HEADERS)
	$(PRF_COMPILE)

$(PRF_DIR)/options.o : src/options.cpp $(HEADERS)
	$(PRF_COMPILE)

$(PRF_DIR)/mode_help.o : src/mode_help.cpp src/modes.h src/filesys_utility.h
	$(PRF_COMPILE)

$(PRF_DIR)/sequence_io.o : src/sequence_io.cpp src/sequence_io.h src/io_error.h
	$(PRF_COMPILE)

$(PRF_DIR)/filesys_utility.o : src/filesys_utility.cpp src/filesys_utility.h
	$(PRF_COMPILE)

$(PRF_DIR)/cmdline_utility.o : src/cmdline_utility.cpp src/cmdline_utility.h
	$(PRF_COMPILE)

$(PRF_DIR)/gpu_hashmap.o : src/gpu_hashmap.cu $(HEADERS)
	$(PRF_COMPILE_NP)

$(PRF_DIR)/sequence_batch.o : src/sequence_batch.cu $(HEADERS)
	$(PRF_COMPILE_NP)

$(PRF_DIR)/stat_combined.o : src/stat_combined.cu $(HEADERS)
	$(PRF_COMPILE_NP)

$(PRF_DIR)/query_batch.o : src/query_batch.cu $(HEADERS)
	$(PRF_COMPILE_NP)<|MERGE_RESOLUTION|>--- conflicted
+++ resolved
@@ -51,11 +51,7 @@
           src/modes.h \
           src/options.h \
           src/printing.h \
-<<<<<<< HEAD
           src/query_batch.cuh \
-          src/query_options.h \
-=======
->>>>>>> fde57499
           src/querying.h \
           src/sequence_batch.cuh \
           src/sequence_io.h \
@@ -84,16 +80,10 @@
           src/mode_query.cpp \
           src/options.cpp \
           src/printing.cpp \
-<<<<<<< HEAD
           src/query_batch.cu \
-          src/query_options.cpp \
           src/sequence_batch.cu \
           src/sequence_io.cpp \
-          src/sketch_database.cpp \
           src/stat_combined.cu \
-=======
-          src/sequence_io.cpp \
->>>>>>> fde57499
           src/taxonomy_io.cpp
 
 
