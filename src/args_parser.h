<<<<<<< HEAD
/*****************************************************************************
 *
 * MetaCache - Meta-Genomic Classification Tool
 *
 * version 1.0
 *
 * Copyright (C) 2016 André Müller (muellan@uni-mainz.de)
 *
 * This program is free software: you can redistribute it and/or modify
 * it under the terms of the GNU General Public License as published by
 * the Free Software Foundation, either version 3 of the License, or
 * (at your option) any later version.
 *
 * This program is distributed in the hope that it will be useful,
 * but WITHOUT ANY WARRANTY; without even the implied warranty of
 * MERCHANTABILITY or FITNESS FOR A PARTICULAR PURPOSE.  See the
 * GNU General Public License for more details.
 *
 * You should have received a copy of the GNU General Public License
 * along with this program.  If not, see <http://www.gnu.org/licenses/>.
 *
 *****************************************************************************/

/*****************************************************************************
 *
 * simple ad-hoc command line argument parsing
 *
 * 2008-2015 André Müller
 *
 * The parser distinguishes between non-prefixed and prefixed parameters
 * based on the prefix setting. The default prefix is '-'.
 *
 *
 * CONSTRUCTION
 *     args_parser args(int argc, char** argv)
 *
 *
 * READING PARAMETERS
 *     args.contains("parameter_string")
 *
 *     args.get<type>(non_prefixed_parameter_index)
 *     args.get<type>(non_prefixed_parameter_index, not_provided_value)
 *
 *     args.get<type>("parameter_string", not_provided_value)
 *     args.get<type>("parameter_string", not_provided_value, default_result)
 *
 *     not_provided_value: value if the parameter string couldn't be found
 *
 *     default_result:     value if the parameter string was found but
 *                         no parameter value was defined
 *
 *   use the member function
 *     arg_prefix(char)
 *   to set the character which signals the begin of a prefixed parameter
 *
 *
 * EXAMPLES
 *
 *   call string:
 *      "myExecutable -a -b 12 -c 20.3 -d filename"
 *
 *   query parameter count:
 *
 *      args.size()                  returns 7
 *      args.prefixed_count()        returns 4   (a, b, c, d)
 *      args.non_prefixed_count()    returns 3   (12, 20.3, filename)
 *
 *
 *   access prefixed arguments (and following value agument to the right):
 *
 *      args.contains("z")        returns false (no such argument provided)
 *      args.get<int>("z", 1)     returns 1
 *      args.get<int>("z", 1, 2)  returns 1
 *
 *      args.contains("a")                 returns true
 *      args.get<string>("a", "xyz")       returns the string "xyz"
 *      args.get<int>("a", 10)             returns the integer 10
 *      args.get<double>("a", 10.0)        returns the double 10.0
 *      args.get<double>("a", 10.0, 88.0)  returns the double 88.0
 *                                         would 10.0 if "a" wasn't found
 *
 *      args.contains("b")                 returns true
 *      args.get<double>("b", 99.0)        returns the double 12.0
 *      args.get<int>("b", 99)             returns the integer 12
 *
 *      args.contains("c")                 returns true
 *      argc.get<double>("c", 0.0)         returns the double 20.3
 *      argc.get<int>("c", 0)              returns the integer 20
 *
 *      args.contains("d")                 returns true
 *      args.get<double>("d", "default")   returns the string "filename"
 *
 *
 *   access non-prefixed arguments (arguments without the prefix token "-"):
 *
 *      args.non_prefixed_count()          returns 2
 *      args.non_prefixed(0)               returns "20.3"
 *      args.non_prefixed(1)               returns "filename"
 *
 *      args.get<double>(0)                returns 20.3
 *      args.get<std::string>(1)           returns "filename"
 *
 *
 *****************************************************************************/
#ifndef MC_ARGS_PARSER_H_
#define MC_ARGS_PARSER_H_



#include <string>
#include <vector>
#include <cstdlib>
#include <cstring>
#include <cmath>


namespace mc {

namespace detail {

//---------------------------------------------------------------
// type conversion helper
//---------------------------------------------------------------
struct convert_string
{
    template<class T>
    static inline T
    to(const std::string& s) {
        return T(s.c_str());
    }
};

//-------------------------------------------------------------------
template<> inline
bool
convert_string::to<bool>(const std::string& s) {
    return static_cast<bool>(std::atoi(s.c_str()));
}

//---------------------------------------------------------
template<> inline
unsigned char
convert_string::to<unsigned char>(const std::string& s) {
    return static_cast<unsigned char>(std::atoi(s.c_str()));
}

//---------------------------------------------------------
template<> inline
unsigned short
convert_string::to<unsigned short>(const std::string& s) {
    return static_cast<unsigned short>(std::atoi(s.c_str()));
}
//---------------------------------------------------------
template<> inline
unsigned
convert_string::to<unsigned>(const std::string& s) {
    return std::atoi(s.c_str());
}
//---------------------------------------------------------
template<> inline
unsigned long
convert_string::to<unsigned long>(const std::string& s) {
    return std::atol(s.c_str());
}
//---------------------------------------------------------
template<> inline
unsigned long long
convert_string::to<unsigned long long>(const std::string& s)
{
    return std::atol(s.c_str());
}

//---------------------------------------------------------
template<> inline
char
convert_string::to<char>(const std::string& s) {
    return static_cast<char>(std::atoi(s.c_str()));
}
//---------------------------------------------------------
template<> inline
short int
convert_string::to<short int>(const std::string& s) {
    return static_cast<short int>(std::atoi(s.c_str()));
}
//---------------------------------------------------------
template<> inline
int
convert_string::to<int>(const std::string& s) {
    return std::atoi(s.c_str());
}
//---------------------------------------------------------
template<> inline
long
convert_string::to<long>(const std::string& s) {
    return std::atol(s.c_str());
}
//---------------------------------------------------------
template<> inline
long long
convert_string::to<long long>(const std::string& s) {
    return std::atol(s.c_str());
}

//---------------------------------------------------------
template<> inline
float
convert_string::to<float>(const std::string& s) {
    return std::atof(s.c_str());
}
//---------------------------------------------------------
template<> inline
double
convert_string::to<double>(const std::string& s) {
    return std::atof(s.c_str());
}
//---------------------------------------------------------
template<> inline
long double
convert_string::to<long double>(const std::string& s) {
    return static_cast<long double>(std::atof(s.c_str()));
}

//---------------------------------------------------------
template<> inline
std::string
convert_string::to<std::string>(const std::string& s) {
    return s;
}


}  // namespace detail








/*****************************************************************************
 *
 * @brief command line argument parser class
 *
 *
 *****************************************************************************/
class args_parser
{
public:
    //---------------------------------------------------------------
    using size_type = int;


    //---------------------------------------------------------------
    args_parser(int argCount, char** argVec):
        argc_(argCount), argv_(argVec),
        prefix_('-'), listDelimiter_(','),
        appPath_("")
    {
        appPath_ = std::string(argv_[0]);
        size_type i = std::strlen(argv_[0]) - 1;
        while ((i > 0) && (argv_[0][i] != '\\') && (argv_[0][i] != '/')) --i;
        appPath_ = (i > 0) ? appPath_.substr(0, i+1) : "";
    }


    //---------------------------------------------------------------
    void arg_prefix(char c) {
        prefix_ = c;
    }
    char arg_prefix() const noexcept {
        return prefix_;
    }
    //-----------------------------------------------------
    void list_delimiter(char c) {
        listDelimiter_ = c;
    }
    char list_delimiter() const noexcept {
        return listDelimiter_;
    }


    //---------------------------------------------------------------
    size_type size() const noexcept {
        return (argc_ > 1) ? static_cast<size_type>(argc_-1) : 0;
    }
    //-------------------------------------------
    size_type non_prefixed_count() const noexcept {
        size_type j = 0;
        for(int i = 1; i < argc_; ++i)
            if(argv_[i][0] != prefix_) ++j;
        return j;
    }
    //-------------------------------------------
    size_type prefixed_count() const noexcept {
        size_type j = 0;
        for(int i = 1; i < argc_; ++i)
            if(argv_[i][0] == prefix_) ++j;
        return j;
    }


    //---------------------------------------------------------------
    bool contains(const std::string& arg) const {
        return parse(arg);
    }


    //---------------------------------------------------------------
    bool is_prefixed(size_type i) const noexcept {
        return (argv_[i+1][0] == prefix_);
    }
    //-----------------------------------------------------
    bool is_preceded_by_prefixed_arg(size_type i) const noexcept {
        return (argv_[i+1][0] == prefix_);
    }


    //---------------------------------------------------------------
    // get parameter
    //---------------------------------------------------------------
    std::string
    operator [] (size_type i) const {
        if((i+1) < static_cast<size_type>(argc_))
            return std::string(argv_[i+1]);
        else
            return std::string("");
    }
    //-----------------------------------------------------
    std::string
    non_prefixed(size_type i, const std::string& defaultValue = "") const {
        return non_prefixed_str(i, defaultValue);
    }
    //-----------------------------------------------------
    std::string
    prefixed(size_type i, const std::string& defaultValue = "") const {
        return prefixed_str(i, defaultValue);
    }


    //---------------------------------------------------------------
    // get attached value(s)
    //---------------------------------------------------------------
    template<class T>
    T get(size_type i, T notProvidedValue) const {
        std::string p = non_prefixed_str(i);
        if(p != "")
            return detail::convert_string::to<T>(p);
        else
            return notProvidedValue;
    }


    //-----------------------------------------------------
    template<class T>
    T get(const std::string& arg, T notProvidedValue) const {
        std::string p;
        if(parse(arg, p)) {
            if(p != "")
                return detail::convert_string::to<T>(p);
            else
                return notProvidedValue;
        }
        return notProvidedValue;
    }

    //-----------------------------------------------------
    template<class T>
    T get(const std::string& arg, T notProvidedValue, T defaultValue) const {
        std::string p;
        if(parse(arg, p)) {
            if(p != "")
                return detail::convert_string::to<T>(p);
            else
                return defaultValue;
        }
        return notProvidedValue;
    }

    //-----------------------------------------------------
    template<class T>
    std::vector<T> get_list(const std::string& arg) const
    {
        std::string p;
        if(parse(arg, p)) {
            std::vector<T> v;
            size_type pos = 0;
            for(size_type i = 0; i < p.length(); ++i) {
                size_type j = p.find(listDelimiter_,pos);
                if(j == std::string::npos) {
                    j = p.length();
                    v.push_back(detail::convert_string::to<T>(p.substr(pos,j-pos)));
                    break;
                }
                v.push_back(detail::convert_string::to<T>(p.substr(pos,j-pos)));
                pos = j+1;
            }
            return v;
        }
        return std::vector<T>();
    }


private:
    //---------------------------------------------------------------
    bool
    parse(const std::string& arg) const {
        if(argc_ < 2) return false;

        for(int i = 1; i < argc_; ++i) {
            if(argv_[i][0] == prefix_) {
                size_type len = std::strlen(argv_[i]);
                std::string s = "";
                for(size_type j = 1; j < len; ++j) {
                    s += argv_[i][j];
                    if(s == arg) return true;
                }
            }
        }
        return false;
    }

    //---------------------------------------------------------------
    bool
    parse(const std::string& arg, std::string& parameter) const
    {
        if(argc_ < 2) return false;

        for(int i = 1; i < argc_; ++i) {
            if(argv_[i][0] == prefix_) {
                size_type len = std::strlen(argv_[i]);
                std::string s = "";
                for(size_type j = 1; j < len; ++j) {
                    s += argv_[i][j];
                    if(s == arg) {
                        std::string p(argv_[i]);
                        parameter = p.substr(j+1,len-j-1);
                        for(int k = i+1; k < argc_; ++k) {
                            if(argv_[k][0] == prefix_) break;
                            std::string ps(argv_[k]);
                            if(parameter.length() > 0) parameter += " ";
                            parameter += ps;
                        }
                        return true;
                    }
                }
            }
        }
        return false;
    }

    //---------------------------------------------------------------
    std::string
    prefixed_str(size_type index, const std::string& def = "") const
    {
        if(argc_ < 2) return def;

        size_type j = 0;
        for(int i = 1; i < argc_; ++i) {
            if(argv_[i][0] == prefix_) {
                if(j == index) return argv_[i];
                ++j;
            }
        }
        return def;
    }
    //---------------------------------------------------------------
    std::string
    non_prefixed_str(size_type index, const std::string& def = "") const
    {
        if(argc_ < 2) return def;

        size_type j = 0;
        for(int i = 1; i < argc_; ++i) {
            if(argv_[i][0] != prefix_) {
                if(j == index) return argv_[i];
                ++j;
            }
        }
        return def;
    }


    //---------------------------------------------------------------
    int argc_;
    char** argv_;
    char prefix_;
    char listDelimiter_;
    std::string appPath_;
};



} //namespace mc

#endif

=======
/*****************************************************************************
 *
 * MetaCache - Meta-Genomic Classification Tool
 *
 * version 1.0
 *
 * Copyright (C) 2016 André Müller (muellan@uni-mainz.de)
 *
 * This program is free software: you can redistribute it and/or modify
 * it under the terms of the GNU General Public License as published by
 * the Free Software Foundation, either version 3 of the License, or
 * (at your option) any later version.
 *
 * This program is distributed in the hope that it will be useful,
 * but WITHOUT ANY WARRANTY; without even the implied warranty of
 * MERCHANTABILITY or FITNESS FOR A PARTICULAR PURPOSE.  See the
 * GNU General Public License for more details.
 *
 * You should have received a copy of the GNU General Public License
 * along with this program.  If not, see <http://www.gnu.org/licenses/>.
 *
 *****************************************************************************/

/*****************************************************************************
 *
 * simple ad-hoc command line argument parsing
 *
 * 2008-2015 André Müller
 *
 * The parser distinguishes between non-prefixed and prefixed parameters
 * based on the prefix setting. The default prefix is '-'.
 *
 *
 * CONSTRUCTION
 *     args_parser args(int argc, char** argv)
 *
 *
 * READING PARAMETERS
 *     args.contains("parameter_string")
 *
 *     args.get<type>(non_prefixed_parameter_index)
 *     args.get<type>(non_prefixed_parameter_index, not_provided_value)
 *
 *     args.get<type>("parameter_string", not_provided_value)
 *     args.get<type>("parameter_string", not_provided_value, default_result)
 *
 *     not_provided_value: value if the parameter string couldn't be found
 *
 *     default_result:     value if the parameter string was found but
 *                         no parameter value was defined
 *
 *   use the member function
 *     arg_prefix(char)
 *   to set the character which signals the begin of a prefixed parameter
 *
 *
 * EXAMPLES
 *
 *   call string:
 *      "myExecutable -a -b 12 -c 20.3 -d filename"
 *
 *   query parameter count:
 *
 *      args.size()                  returns 7
 *      args.prefixed_count()        returns 4   (a, b, c, d)
 *      args.non_prefixed_count()    returns 3   (12, 20.3, filename)
 *
 *
 *   access prefixed arguments (and following value agument to the right):
 *
 *      args.contains("z")        returns false (no such argument provided)
 *      args.get<int>("z", 1)     returns 1
 *      args.get<int>("z", 1, 2)  returns 1
 *
 *      args.contains("a")                 returns true
 *      args.get<string>("a", "xyz")       returns the string "xyz"
 *      args.get<int>("a", 10)             returns the integer 10
 *      args.get<double>("a", 10.0)        returns the double 10.0
 *      args.get<double>("a", 10.0, 88.0)  returns the double 88.0
 *                                         would 10.0 if "a" wasn't found
 *
 *      args.contains("b")                 returns true
 *      args.get<double>("b", 99.0)        returns the double 12.0
 *      args.get<int>("b", 99)             returns the integer 12
 *
 *      args.contains("c")                 returns true
 *      argc.get<double>("c", 0.0)         returns the double 20.3
 *      argc.get<int>("c", 0)              returns the integer 20
 *
 *      args.contains("d")                 returns true
 *      args.get<double>("d", "default")   returns the string "filename"
 *
 *
 *   access non-prefixed arguments (arguments without the prefix token "-"):
 *
 *      args.non_prefixed_count()          returns 2
 *      args.non_prefixed(0)               returns "20.3"
 *      args.non_prefixed(1)               returns "filename"
 *
 *      args.get<double>(0)                returns 20.3
 *      args.get<std::string>(1)           returns "filename"
 *
 *
 *****************************************************************************/
#ifndef MC_ARGS_PARSER_H_
#define MC_ARGS_PARSER_H_



#include <string>
#include <vector>
#include <cstdlib>
#include <cstring>
#include <cmath>


namespace mc {

namespace detail {

//---------------------------------------------------------------
// type conversion helper
//---------------------------------------------------------------
struct convert_string
{
    template<class T>
    static inline T
    to(const std::string& s) {
        return T(s.c_str());
    }
};

//-------------------------------------------------------------------
template<> inline
bool
convert_string::to<bool>(const std::string& s) {
    return static_cast<bool>(std::atoi(s.c_str()));
}

//---------------------------------------------------------
template<> inline
unsigned char
convert_string::to<unsigned char>(const std::string& s) {
    return static_cast<unsigned char>(std::atoi(s.c_str()));
}

//---------------------------------------------------------
template<> inline
unsigned short
convert_string::to<unsigned short>(const std::string& s) {
    return static_cast<unsigned short>(std::atoi(s.c_str()));
}
//---------------------------------------------------------
template<> inline
unsigned
convert_string::to<unsigned>(const std::string& s) {
    return std::atoi(s.c_str());
}
//---------------------------------------------------------
template<> inline
unsigned long
convert_string::to<unsigned long>(const std::string& s) {
    return std::atol(s.c_str());
}
//---------------------------------------------------------
template<> inline
unsigned long long
convert_string::to<unsigned long long>(const std::string& s)
{
    return std::atol(s.c_str());
}

//---------------------------------------------------------
template<> inline
char
convert_string::to<char>(const std::string& s) {
    return static_cast<char>(std::atoi(s.c_str()));
}
//---------------------------------------------------------
template<> inline
short int
convert_string::to<short int>(const std::string& s) {
    return static_cast<short int>(std::atoi(s.c_str()));
}
//---------------------------------------------------------
template<> inline
int
convert_string::to<int>(const std::string& s) {
    return std::atoi(s.c_str());
}
//---------------------------------------------------------
template<> inline
long
convert_string::to<long>(const std::string& s) {
    return std::atol(s.c_str());
}
//---------------------------------------------------------
template<> inline
long long
convert_string::to<long long>(const std::string& s) {
    return std::atol(s.c_str());
}

//---------------------------------------------------------
template<> inline
float
convert_string::to<float>(const std::string& s) {
    return std::atof(s.c_str());
}
//---------------------------------------------------------
template<> inline
double
convert_string::to<double>(const std::string& s) {
    return std::atof(s.c_str());
}
//---------------------------------------------------------
template<> inline
long double
convert_string::to<long double>(const std::string& s) {
    return static_cast<long double>(std::atof(s.c_str()));
}

//---------------------------------------------------------
template<> inline
std::string
convert_string::to<std::string>(const std::string& s) {
    return s;
}


}  // namespace detail








/*****************************************************************************
 *
 * @brief command line argument parser class
 *
 *
 *****************************************************************************/
class args_parser
{
public:
    //---------------------------------------------------------------
    using size_type = int;


    //---------------------------------------------------------------
    args_parser(int argCount, char** argVec):
        argc_(argCount), argv_(argVec),
        prefix_('-'), listDelimiter_(','),
        appPath_("")
    {
        appPath_ = std::string(argv_[0]);
        size_type i = std::strlen(argv_[0]) - 1;
        while ((i > 0) && (argv_[0][i] != '\\') && (argv_[0][i] != '/')) --i;
        appPath_ = (i > 0) ? appPath_.substr(0, i+1) : "";
    }


    //---------------------------------------------------------------
    void arg_prefix(char c) {
        prefix_ = c;
    }
    char arg_prefix() const noexcept {
        return prefix_;
    }
    //-----------------------------------------------------
    void list_delimiter(char c) {
        listDelimiter_ = c;
    }
    char list_delimiter() const noexcept {
        return listDelimiter_;
    }


    //---------------------------------------------------------------
    size_type size() const noexcept {
        return (argc_ > 1) ? static_cast<size_type>(argc_-1) : 0;
    }
    //-------------------------------------------
    size_type non_prefixed_count() const noexcept {
        size_type j = 0;
        for(int i = 1; i < argc_; ++i)
            if(argv_[i][0] != prefix_) ++j;
        return j;
    }
    //-------------------------------------------
    size_type prefixed_count() const noexcept {
        size_type j = 0;
        for(int i = 1; i < argc_; ++i)
            if(argv_[i][0] == prefix_) ++j;
        return j;
    }


    //---------------------------------------------------------------
    bool contains(const std::string& arg) const {
        return parse(arg);
    }


    //---------------------------------------------------------------
    bool is_prefixed(size_type i) const noexcept {
        return (argv_[i+1][0] == prefix_);
    }
    //-----------------------------------------------------
    bool is_preceded_by_prefixed_arg(size_type i) const noexcept {
        return (argv_[i+1][0] == prefix_);
    }


    //---------------------------------------------------------------
    // get parameter
    //---------------------------------------------------------------
    std::string
    operator [] (size_type i) const {
        if((i+1) < static_cast<size_type>(argc_))
            return std::string(argv_[i+1]);
        else
            return std::string("");
    }
    //-----------------------------------------------------
    std::string
    non_prefixed(size_type i, const std::string& defaultValue = "") const {
        return non_prefixed_str(i, defaultValue);
    }
    //-----------------------------------------------------
    std::string
    prefixed(size_type i, const std::string& defaultValue = "") const {
        return prefixed_str(i, defaultValue);
    }


    //---------------------------------------------------------------
    // get attached value(s)
    //---------------------------------------------------------------
    template<class T>
    T get(size_type i, T notProvidedValue) const {
        std::string p = non_prefixed_str(i);
        if(p != "")
            return detail::convert_string::to<T>(p);
        else
            return notProvidedValue;
    }


    //-----------------------------------------------------
    template<class T>
    T get(const std::string& arg, T notProvidedValue) const {
        std::string p;
        if(parse(arg, p)) {
            if(p != "")
                return detail::convert_string::to<T>(p);
            else
                return notProvidedValue;
        }
        return notProvidedValue;
    }

    //-----------------------------------------------------
    template<class T>
    T get(const std::string& arg, T notProvidedValue, T defaultValue) const {
        std::string p;
        if(parse(arg, p)) {
            if(p != "")
                return detail::convert_string::to<T>(p);
            else
                return defaultValue;
        }
        return notProvidedValue;
    }

    //-----------------------------------------------------
    template<class T>
    std::vector<T> get_list(const std::string& arg) const
    {
        std::string p;
        if(parse(arg, p)) {
            std::vector<T> v;
            size_type pos = 0;
            for(size_type i = 0; i < p.length(); ++i) {
                size_type j = p.find(listDelimiter_,pos);
                if(j == std::string::npos) {
                    j = p.length();
                    v.push_back(detail::convert_string::to<T>(p.substr(pos,j-pos)));
                    break;
                }
                v.push_back(detail::convert_string::to<T>(p.substr(pos,j-pos)));
                pos = j+1;
            }
            return v;
        }
        return std::vector<T>();
    }


private:
    //---------------------------------------------------------------
    bool
    parse(const std::string& arg) const {
        if(argc_ < 2) return false;

        for(int i = 1; i < argc_; ++i) {
            if(argv_[i][0] == prefix_) {
                size_type len = std::strlen(argv_[i]);
                std::string s = "";
                for(size_type j = 1; j < len; ++j) {
                    s += argv_[i][j];
                    if(s == arg) return true;
                }
            }
        }
        return false;
    }

    //---------------------------------------------------------------
    bool
    parse(const std::string& arg, std::string& parameter) const
    {
        if(argc_ < 2) return false;

        for(int i = 1; i < argc_; ++i) {
            if(argv_[i][0] == prefix_) {
                size_type len = std::strlen(argv_[i]);
                std::string s = "";
                for(size_type j = 1; j < len; ++j) {
                    s += argv_[i][j];
                    if(s == arg) {
                        std::string p(argv_[i]);
                        parameter = p.substr(j+1,len-j-1);
                        for(int k = i+1; k < argc_; ++k) {
                            if(argv_[k][0] == prefix_) break;
                            std::string ps(argv_[k]);
                            if(parameter.length() > 0) parameter += " ";
                            parameter += ps;
                        }
                        return true;
                    }
                }
            }
        }
        return false;
    }

    //---------------------------------------------------------------
    std::string
    prefixed_str(size_type index, const std::string& def = "") const
    {
        if(argc_ < 2) return def;

        size_type j = 0;
        for(int i = 1; i < argc_; ++i) {
            if(argv_[i][0] == prefix_) {
                if(j == index) return argv_[i];
                ++j;
            }
        }
        return def;
    }
    //---------------------------------------------------------------
    std::string
    non_prefixed_str(size_type index, const std::string& def = "") const
    {
        if(argc_ < 2) return def;

        size_type j = 0;
        for(int i = 1; i < argc_; ++i) {
            if(argv_[i][0] != prefix_) {
                if(j == index) return argv_[i];
                ++j;
            }
        }
        return def;
    }


    //---------------------------------------------------------------
    int argc_;
    char** argv_;
    char prefix_;
    char listDelimiter_;
    std::string appPath_;
};



} //namespace mc

#endif
>>>>>>> 3a8e9687
<|MERGE_RESOLUTION|>--- conflicted
+++ resolved
@@ -1,4 +1,3 @@
-<<<<<<< HEAD
 /*****************************************************************************
  *
  * MetaCache - Meta-Genomic Classification Tool
@@ -494,501 +493,3 @@
 } //namespace mc
 
 #endif
-
-=======
-/*****************************************************************************
- *
- * MetaCache - Meta-Genomic Classification Tool
- *
- * version 1.0
- *
- * Copyright (C) 2016 André Müller (muellan@uni-mainz.de)
- *
- * This program is free software: you can redistribute it and/or modify
- * it under the terms of the GNU General Public License as published by
- * the Free Software Foundation, either version 3 of the License, or
- * (at your option) any later version.
- *
- * This program is distributed in the hope that it will be useful,
- * but WITHOUT ANY WARRANTY; without even the implied warranty of
- * MERCHANTABILITY or FITNESS FOR A PARTICULAR PURPOSE.  See the
- * GNU General Public License for more details.
- *
- * You should have received a copy of the GNU General Public License
- * along with this program.  If not, see <http://www.gnu.org/licenses/>.
- *
- *****************************************************************************/
-
-/*****************************************************************************
- *
- * simple ad-hoc command line argument parsing
- *
- * 2008-2015 André Müller
- *
- * The parser distinguishes between non-prefixed and prefixed parameters
- * based on the prefix setting. The default prefix is '-'.
- *
- *
- * CONSTRUCTION
- *     args_parser args(int argc, char** argv)
- *
- *
- * READING PARAMETERS
- *     args.contains("parameter_string")
- *
- *     args.get<type>(non_prefixed_parameter_index)
- *     args.get<type>(non_prefixed_parameter_index, not_provided_value)
- *
- *     args.get<type>("parameter_string", not_provided_value)
- *     args.get<type>("parameter_string", not_provided_value, default_result)
- *
- *     not_provided_value: value if the parameter string couldn't be found
- *
- *     default_result:     value if the parameter string was found but
- *                         no parameter value was defined
- *
- *   use the member function
- *     arg_prefix(char)
- *   to set the character which signals the begin of a prefixed parameter
- *
- *
- * EXAMPLES
- *
- *   call string:
- *      "myExecutable -a -b 12 -c 20.3 -d filename"
- *
- *   query parameter count:
- *
- *      args.size()                  returns 7
- *      args.prefixed_count()        returns 4   (a, b, c, d)
- *      args.non_prefixed_count()    returns 3   (12, 20.3, filename)
- *
- *
- *   access prefixed arguments (and following value agument to the right):
- *
- *      args.contains("z")        returns false (no such argument provided)
- *      args.get<int>("z", 1)     returns 1
- *      args.get<int>("z", 1, 2)  returns 1
- *
- *      args.contains("a")                 returns true
- *      args.get<string>("a", "xyz")       returns the string "xyz"
- *      args.get<int>("a", 10)             returns the integer 10
- *      args.get<double>("a", 10.0)        returns the double 10.0
- *      args.get<double>("a", 10.0, 88.0)  returns the double 88.0
- *                                         would 10.0 if "a" wasn't found
- *
- *      args.contains("b")                 returns true
- *      args.get<double>("b", 99.0)        returns the double 12.0
- *      args.get<int>("b", 99)             returns the integer 12
- *
- *      args.contains("c")                 returns true
- *      argc.get<double>("c", 0.0)         returns the double 20.3
- *      argc.get<int>("c", 0)              returns the integer 20
- *
- *      args.contains("d")                 returns true
- *      args.get<double>("d", "default")   returns the string "filename"
- *
- *
- *   access non-prefixed arguments (arguments without the prefix token "-"):
- *
- *      args.non_prefixed_count()          returns 2
- *      args.non_prefixed(0)               returns "20.3"
- *      args.non_prefixed(1)               returns "filename"
- *
- *      args.get<double>(0)                returns 20.3
- *      args.get<std::string>(1)           returns "filename"
- *
- *
- *****************************************************************************/
-#ifndef MC_ARGS_PARSER_H_
-#define MC_ARGS_PARSER_H_
-
-
-
-#include <string>
-#include <vector>
-#include <cstdlib>
-#include <cstring>
-#include <cmath>
-
-
-namespace mc {
-
-namespace detail {
-
-//---------------------------------------------------------------
-// type conversion helper
-//---------------------------------------------------------------
-struct convert_string
-{
-    template<class T>
-    static inline T
-    to(const std::string& s) {
-        return T(s.c_str());
-    }
-};
-
-//-------------------------------------------------------------------
-template<> inline
-bool
-convert_string::to<bool>(const std::string& s) {
-    return static_cast<bool>(std::atoi(s.c_str()));
-}
-
-//---------------------------------------------------------
-template<> inline
-unsigned char
-convert_string::to<unsigned char>(const std::string& s) {
-    return static_cast<unsigned char>(std::atoi(s.c_str()));
-}
-
-//---------------------------------------------------------
-template<> inline
-unsigned short
-convert_string::to<unsigned short>(const std::string& s) {
-    return static_cast<unsigned short>(std::atoi(s.c_str()));
-}
-//---------------------------------------------------------
-template<> inline
-unsigned
-convert_string::to<unsigned>(const std::string& s) {
-    return std::atoi(s.c_str());
-}
-//---------------------------------------------------------
-template<> inline
-unsigned long
-convert_string::to<unsigned long>(const std::string& s) {
-    return std::atol(s.c_str());
-}
-//---------------------------------------------------------
-template<> inline
-unsigned long long
-convert_string::to<unsigned long long>(const std::string& s)
-{
-    return std::atol(s.c_str());
-}
-
-//---------------------------------------------------------
-template<> inline
-char
-convert_string::to<char>(const std::string& s) {
-    return static_cast<char>(std::atoi(s.c_str()));
-}
-//---------------------------------------------------------
-template<> inline
-short int
-convert_string::to<short int>(const std::string& s) {
-    return static_cast<short int>(std::atoi(s.c_str()));
-}
-//---------------------------------------------------------
-template<> inline
-int
-convert_string::to<int>(const std::string& s) {
-    return std::atoi(s.c_str());
-}
-//---------------------------------------------------------
-template<> inline
-long
-convert_string::to<long>(const std::string& s) {
-    return std::atol(s.c_str());
-}
-//---------------------------------------------------------
-template<> inline
-long long
-convert_string::to<long long>(const std::string& s) {
-    return std::atol(s.c_str());
-}
-
-//---------------------------------------------------------
-template<> inline
-float
-convert_string::to<float>(const std::string& s) {
-    return std::atof(s.c_str());
-}
-//---------------------------------------------------------
-template<> inline
-double
-convert_string::to<double>(const std::string& s) {
-    return std::atof(s.c_str());
-}
-//---------------------------------------------------------
-template<> inline
-long double
-convert_string::to<long double>(const std::string& s) {
-    return static_cast<long double>(std::atof(s.c_str()));
-}
-
-//---------------------------------------------------------
-template<> inline
-std::string
-convert_string::to<std::string>(const std::string& s) {
-    return s;
-}
-
-
-}  // namespace detail
-
-
-
-
-
-
-
-
-/*****************************************************************************
- *
- * @brief command line argument parser class
- *
- *
- *****************************************************************************/
-class args_parser
-{
-public:
-    //---------------------------------------------------------------
-    using size_type = int;
-
-
-    //---------------------------------------------------------------
-    args_parser(int argCount, char** argVec):
-        argc_(argCount), argv_(argVec),
-        prefix_('-'), listDelimiter_(','),
-        appPath_("")
-    {
-        appPath_ = std::string(argv_[0]);
-        size_type i = std::strlen(argv_[0]) - 1;
-        while ((i > 0) && (argv_[0][i] != '\\') && (argv_[0][i] != '/')) --i;
-        appPath_ = (i > 0) ? appPath_.substr(0, i+1) : "";
-    }
-
-
-    //---------------------------------------------------------------
-    void arg_prefix(char c) {
-        prefix_ = c;
-    }
-    char arg_prefix() const noexcept {
-        return prefix_;
-    }
-    //-----------------------------------------------------
-    void list_delimiter(char c) {
-        listDelimiter_ = c;
-    }
-    char list_delimiter() const noexcept {
-        return listDelimiter_;
-    }
-
-
-    //---------------------------------------------------------------
-    size_type size() const noexcept {
-        return (argc_ > 1) ? static_cast<size_type>(argc_-1) : 0;
-    }
-    //-------------------------------------------
-    size_type non_prefixed_count() const noexcept {
-        size_type j = 0;
-        for(int i = 1; i < argc_; ++i)
-            if(argv_[i][0] != prefix_) ++j;
-        return j;
-    }
-    //-------------------------------------------
-    size_type prefixed_count() const noexcept {
-        size_type j = 0;
-        for(int i = 1; i < argc_; ++i)
-            if(argv_[i][0] == prefix_) ++j;
-        return j;
-    }
-
-
-    //---------------------------------------------------------------
-    bool contains(const std::string& arg) const {
-        return parse(arg);
-    }
-
-
-    //---------------------------------------------------------------
-    bool is_prefixed(size_type i) const noexcept {
-        return (argv_[i+1][0] == prefix_);
-    }
-    //-----------------------------------------------------
-    bool is_preceded_by_prefixed_arg(size_type i) const noexcept {
-        return (argv_[i+1][0] == prefix_);
-    }
-
-
-    //---------------------------------------------------------------
-    // get parameter
-    //---------------------------------------------------------------
-    std::string
-    operator [] (size_type i) const {
-        if((i+1) < static_cast<size_type>(argc_))
-            return std::string(argv_[i+1]);
-        else
-            return std::string("");
-    }
-    //-----------------------------------------------------
-    std::string
-    non_prefixed(size_type i, const std::string& defaultValue = "") const {
-        return non_prefixed_str(i, defaultValue);
-    }
-    //-----------------------------------------------------
-    std::string
-    prefixed(size_type i, const std::string& defaultValue = "") const {
-        return prefixed_str(i, defaultValue);
-    }
-
-
-    //---------------------------------------------------------------
-    // get attached value(s)
-    //---------------------------------------------------------------
-    template<class T>
-    T get(size_type i, T notProvidedValue) const {
-        std::string p = non_prefixed_str(i);
-        if(p != "")
-            return detail::convert_string::to<T>(p);
-        else
-            return notProvidedValue;
-    }
-
-
-    //-----------------------------------------------------
-    template<class T>
-    T get(const std::string& arg, T notProvidedValue) const {
-        std::string p;
-        if(parse(arg, p)) {
-            if(p != "")
-                return detail::convert_string::to<T>(p);
-            else
-                return notProvidedValue;
-        }
-        return notProvidedValue;
-    }
-
-    //-----------------------------------------------------
-    template<class T>
-    T get(const std::string& arg, T notProvidedValue, T defaultValue) const {
-        std::string p;
-        if(parse(arg, p)) {
-            if(p != "")
-                return detail::convert_string::to<T>(p);
-            else
-                return defaultValue;
-        }
-        return notProvidedValue;
-    }
-
-    //-----------------------------------------------------
-    template<class T>
-    std::vector<T> get_list(const std::string& arg) const
-    {
-        std::string p;
-        if(parse(arg, p)) {
-            std::vector<T> v;
-            size_type pos = 0;
-            for(size_type i = 0; i < p.length(); ++i) {
-                size_type j = p.find(listDelimiter_,pos);
-                if(j == std::string::npos) {
-                    j = p.length();
-                    v.push_back(detail::convert_string::to<T>(p.substr(pos,j-pos)));
-                    break;
-                }
-                v.push_back(detail::convert_string::to<T>(p.substr(pos,j-pos)));
-                pos = j+1;
-            }
-            return v;
-        }
-        return std::vector<T>();
-    }
-
-
-private:
-    //---------------------------------------------------------------
-    bool
-    parse(const std::string& arg) const {
-        if(argc_ < 2) return false;
-
-        for(int i = 1; i < argc_; ++i) {
-            if(argv_[i][0] == prefix_) {
-                size_type len = std::strlen(argv_[i]);
-                std::string s = "";
-                for(size_type j = 1; j < len; ++j) {
-                    s += argv_[i][j];
-                    if(s == arg) return true;
-                }
-            }
-        }
-        return false;
-    }
-
-    //---------------------------------------------------------------
-    bool
-    parse(const std::string& arg, std::string& parameter) const
-    {
-        if(argc_ < 2) return false;
-
-        for(int i = 1; i < argc_; ++i) {
-            if(argv_[i][0] == prefix_) {
-                size_type len = std::strlen(argv_[i]);
-                std::string s = "";
-                for(size_type j = 1; j < len; ++j) {
-                    s += argv_[i][j];
-                    if(s == arg) {
-                        std::string p(argv_[i]);
-                        parameter = p.substr(j+1,len-j-1);
-                        for(int k = i+1; k < argc_; ++k) {
-                            if(argv_[k][0] == prefix_) break;
-                            std::string ps(argv_[k]);
-                            if(parameter.length() > 0) parameter += " ";
-                            parameter += ps;
-                        }
-                        return true;
-                    }
-                }
-            }
-        }
-        return false;
-    }
-
-    //---------------------------------------------------------------
-    std::string
-    prefixed_str(size_type index, const std::string& def = "") const
-    {
-        if(argc_ < 2) return def;
-
-        size_type j = 0;
-        for(int i = 1; i < argc_; ++i) {
-            if(argv_[i][0] == prefix_) {
-                if(j == index) return argv_[i];
-                ++j;
-            }
-        }
-        return def;
-    }
-    //---------------------------------------------------------------
-    std::string
-    non_prefixed_str(size_type index, const std::string& def = "") const
-    {
-        if(argc_ < 2) return def;
-
-        size_type j = 0;
-        for(int i = 1; i < argc_; ++i) {
-            if(argv_[i][0] != prefix_) {
-                if(j == index) return argv_[i];
-                ++j;
-            }
-        }
-        return def;
-    }
-
-
-    //---------------------------------------------------------------
-    int argc_;
-    char** argv_;
-    char prefix_;
-    char listDelimiter_;
-    std::string appPath_;
-};
-
-
-
-} //namespace mc
-
-#endif
->>>>>>> 3a8e9687
