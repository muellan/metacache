--- conflicted
+++ resolved
@@ -447,15 +447,9 @@
        << db.query_window_stride() << ")\n";
 
     os << opt.format.comment << "TABLE_LAYOUT: "
-<<<<<<< HEAD
-        << " sequence " << opt.format.column
-        << " windows_in_sequence " << opt.format.column
-        << " queryid/window_index:hits/window_index:hits/...,queryid/...\n";
-=======
        << " sequence " << opt.format.column
        << " windows_in_sequence " << opt.format.column
-       << "queryid/window_index:hits/window_index:hits/...,queryid/...\n";
->>>>>>> 1490d2cd
+       << " queryid/window_index:hits/window_index:hits/...,queryid/...\n";
 
     for(const auto& mapping : tgtMatches) {
         show_taxon(os, db, opt, mapping.first);
