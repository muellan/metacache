<<<<<<< HEAD
/*****************************************************************************
 *
 * MetaCache - Meta-Genomic Classification Tool
 *
 * Copyright (C) 2016-2017 André Müller (muellan@uni-mainz.de)
 *
 * This program is free software: you can redistribute it and/or modify
 * it under the terms of the GNU General Public License as published by
 * the Free Software Foundation, either version 3 of the License, or
 * (at your option) any later version.
 *
 * This program is distributed in the hope that it will be useful,
 * but WITHOUT ANY WARRANTY; without even the implied warranty of
 * MERCHANTABILITY or FITNESS FOR A PARTICULAR PURPOSE.  See the
 * GNU General Public License for more details.
 *
 * You should have received a copy of the GNU General Public License
 * along with this program.  If not, see <http://www.gnu.org/licenses/>.
 *
 *****************************************************************************/

#include "timer.h"
#include "args_handling.h"
#include "filesys_utility.h"
#include "cmdline_utility.h"
#include "config.h"
#include "sequence_io.h"
#include "taxonomy_io.h"


namespace mc {

using std::string;
using std::cout;
using std::cerr;
using std::flush;
using std::endl;


/*****************************************************************************
 *
 * @brief database creation parameters
 *
 *****************************************************************************/
struct build_options
{
    int kmerlen = 16;
    int sketchlen = 16;
    int winlen = 128;
    int winstride = 113;

    float maxLoadFactor = -1;           //< 0 : use database default
    int maxLocationsPerFeature = database::max_supported_locations_per_feature();
    bool removeOverpopulatedFeatures = true;

    taxon_rank removeAmbigFeaturesOnRank = taxon_rank::none;
    int maxTaxaPerFeature = 1;

    taxonomy_options taxonomy;

    info_level infoLevel = info_level::moderate;

    string dbfile;
    std::vector<string> infiles;
};



/*****************************************************************************
 *
 * @brief command line args -> database creation parameters
 *
 *****************************************************************************/
build_options
get_build_options(const args_parser& args)
{
    const build_options defaults;

    build_options opt;

    opt.dbfile = database_name(args);

    opt.infiles = sequence_filenames(args);

    if(args.contains("silent")) {
        opt.infoLevel = info_level::silent;
    } else if(args.contains("verbose")) {
        opt.infoLevel = info_level::verbose;
    }

    opt.kmerlen   = args.get<int>({"kmerlen"}, defaults.kmerlen);
    opt.sketchlen = args.get<int>({"sketchlen"}, defaults.sketchlen);
    opt.winlen    = args.get<int>({"winlen"}, defaults.winlen);
    opt.winstride = args.get<int>({"winstride"}, opt.winlen - opt.kmerlen + 1);

    opt.maxLoadFactor = args.get<float>({"max-load-fac", "max_load_fac"},
                                          defaults.maxLoadFactor);

    opt.maxLocationsPerFeature = args.get<int>({"max-locations-per-feature",
                                                "max_locations_per_feature" },
                                                 defaults.maxLocationsPerFeature);

    opt.removeOverpopulatedFeatures = args.contains({"remove-overpopulated-features",
                                                     "remove_overpopulated_features" });

    opt.removeAmbigFeaturesOnRank = taxonomy::rank_from_name(
        args.get<string>({"remove-ambig-features",
                               "remove_ambig_features"},
                    taxonomy::rank_name(defaults.removeAmbigFeaturesOnRank)));

    opt.maxTaxaPerFeature = args.get<int>({"max-ambig-per-feature",
                                           "max_ambig_per_feature"},
                                            defaults.maxTaxaPerFeature);

    opt.taxonomy = get_taxonomy_options(args);

    return opt;
}



/*****************************************************************************
 *
 * @brief Alternative way of providing taxonomic mappings.
 *        The input file must be a text file with each line in the format:
 *        accession  accession.version taxid gi
 *        (like the NCBI's *.accession2version files)
 *
 *****************************************************************************/
void rank_targets_with_mapping_file(database& db,
                                    std::set<const taxon*>& targetTaxa,
                                    const string& mappingFile)
{
    if(targetTaxa.empty()) return;

    std::ifstream is {mappingFile};
    if(!is.good()) return;

    const auto fsize = file_size(mappingFile);
    auto nextStatStep = fsize / 1000;
    auto nextStat = nextStatStep;
    bool showProgress = fsize > 100000000;

    cout << "Try to map sequences to taxa using '" << mappingFile
         << "' (" << std::max(std::streamoff(1),
                              fsize/(1024*1024)) << " MB)" << endl;

    if(showProgress) show_progress_indicator(0);

    string acc;
    string accver;
    std::uint64_t taxid;
    string gi;

    //skip header
    getline(is, acc);
    acc.clear();

    while(is >> acc >> accver >> taxid >> gi) {
        //target in database?
        //accession.version is the default
        const taxon* tax = db.taxon_with_name(accver);

        if(!tax) {
            tax = db.taxon_with_name(acc);
            if(!tax) tax = db.taxon_with_name(gi);
        }

        //if in database then set parent
        if(tax) {
            auto i = targetTaxa.find(tax);
            if(i != targetTaxa.end()) {
                db.reset_parent(*tax, taxid);
                targetTaxa.erase(i);
                if(targetTaxa.empty()) break;
            }
        }

        if(showProgress) {
            auto pos = is.tellg();
            if(pos >= nextStat) {
                show_progress_indicator(pos / float(fsize));
                nextStat = pos + nextStatStep;
            }
        }
    }

    if(showProgress) clear_current_line();
}



/*****************************************************************************
 *
 * @return target taxa that have no parent taxon assigned
 *
 *****************************************************************************/
std::set<const taxon*>
unranked_targets(const database& db)
{
    auto res = std::set<const taxon*>{};

    for(const auto& tax : db.target_taxa()) {
        if(!tax.has_parent()) res.insert(&tax);
    }

    return res;
}



/*****************************************************************************
 *
 * @brief try to assign parent taxa to target taxa using mapping files
 *
 *****************************************************************************/
void try_to_rank_unranked_targets(database& db, const build_options& opt)
{
    auto unranked = unranked_targets(db);

    if(!unranked.empty()) {
        if(opt.infoLevel != info_level::silent) {
            cout << unranked.size()
                 << " targets could not be ranked." << endl;
        }

        for(const auto& file : opt.taxonomy.mappingPostFiles) {
            rank_targets_with_mapping_file(db, unranked, file);
        }
    }

    unranked = unranked_targets(db);
    if(opt.infoLevel != info_level::silent) {
        if(unranked.empty()) {
            cout << "All targets are ranked." << endl;
        }
        else {
            cout << unranked.size()
                 << " targets remain unranked." << endl;
        }
    }
}




/*****************************************************************************
 *
 * @brief adds reference sequences to database
 *
 *****************************************************************************/
void add_targets_to_database(database& db,
    const std::vector<string>& infiles,
    const std::map<string,database::taxon_id>& sequ2taxid,
    info_level infoLvl = info_level::moderate)
{
    int n = infiles.size();
    int i = 0;

    //read sequences
    for(const auto& filename : infiles) {
        if(infoLvl == info_level::verbose) {
            cout << "  " << filename << " ... " << flush;
        } else if(infoLvl != info_level::silent) {
            show_progress_indicator(i/float(n));
        }

        try {
            auto reader = make_sequence_reader(filename);
            while(reader->has_next()) {

                auto sequ = reader->next();
                if(!sequ.data.empty()) {
                    auto seqId  = extract_accession_string(sequ.header);
                    auto fileId = extract_accession_string(filename);

                    //make sure sequence id is not empty,
                    //use entire header if neccessary
                    if(seqId.empty()) {
                        if(!fileId.empty()) {
                            seqId = fileId;
                        } else {
                            seqId = sequ.header;
                        }
                    }

                    //targets need to have a sequence id
                    //look up taxon id
                    taxon_id parentTaxId = 0;
                    if(!sequ2taxid.empty()) {
                        auto it = sequ2taxid.find(seqId);
                        if(it != sequ2taxid.end()) {
                            parentTaxId = it->second;
                        } else {
                            it = sequ2taxid.find(fileId);
                            if(it != sequ2taxid.end()) parentTaxId = it->second;
                        }
                    }
                    //no valid taxid assigned -> try to find one in annotation
                    if(parentTaxId < 1) parentTaxId = extract_taxon_id(sequ.header);

                    if(infoLvl == info_level::verbose) {
                        cout << "[" << seqId;
                        if(parentTaxId > 0) cout << ":" << parentTaxId;
                        cout << "] ";
                    }

                    //try to add to database
                    bool added = db.add_target(
                        sequ.data, seqId, parentTaxId,
                        database::file_source{filename, reader->index()});

                    if(infoLvl == info_level::verbose && !added) {
                        cout << seqId << " not added to database" << endl;
                    }
                }
            }
            if(infoLvl == info_level::verbose) {
                cout << "done." << endl;
            }
        }
        catch(database::target_limit_exceeded_error&) {
            cout << endl;
            cerr << "Reached maximum number of targets per database ("
                 << db.max_target_count() << ").\n"
                 << "See 'README.md' on how to compile MetaCache with "
                 << "support for databases with more reference targets.\n"
                 << endl;
            break;
        }
        catch(std::exception& e) {
            if(infoLvl == info_level::verbose) {
                cout << "FAIL: " << e.what() << endl;
            }
        }

        ++i;
    }
}



/*****************************************************************************
 *
 * @brief prepares datbase for build
 *
 *****************************************************************************/
void prepare_database(database& db, const build_options& opt)
{
    if(opt.maxLocationsPerFeature > 0) {
        db.max_locations_per_feature(opt.maxLocationsPerFeature);
    }

    if(opt.maxLoadFactor > 0) {
        db.max_load_factor(opt.maxLoadFactor);
    }

    if(!opt.taxonomy.path.empty()) {
        db.reset_taxa_above_sequence_level(
            make_taxonomic_hierarchy(opt.taxonomy.nodesFile,
                                     opt.taxonomy.namesFile,
                                     opt.taxonomy.mergeFile,
                                     opt.infoLevel) );

        if(opt.infoLevel != info_level::silent) {
            cout << "Taxonomy applied to database." << endl;
        }
    }

    if(db.non_target_taxon_count() < 1 && opt.infoLevel != info_level::silent) {
        cout << "The datbase doesn't contain a taxonomic hierarchy yet.\n"
                  << "You can add one or update later via:\n"
                  << "   ./metacache add <database> -taxonomy <directory>"
                  << endl;
    }

    if(opt.removeAmbigFeaturesOnRank != taxon_rank::none &&
       opt.infoLevel != info_level::silent)
    {
        if(db.non_target_taxon_count() > 1) {
            cout << "Ambiguous features on rank "
                      << taxonomy::rank_name(opt.removeAmbigFeaturesOnRank)
                      << " will be removed afterwards.\n";
        } else {
            cout << "Could not determine amiguous features "
                      << "due to missing taxonomic information.\n";
        }
    }
    
}



/*****************************************************************************
 *
 * @brief database features post-processing
 *
 *****************************************************************************/
void post_process_features(database& db, const build_options& opt)
{
    const bool showInfo = opt.infoLevel != info_level::silent;

    if(opt.removeOverpopulatedFeatures) {
        auto old = db.feature_count();
        auto maxlpf = db.max_locations_per_feature() - 1;
        if(maxlpf > 0) { //always keep buckets with size 1
            if(showInfo) {
                cout << "\nRemoving features with more than "
                     << maxlpf << "locations... " << flush;
            }
            auto rem = db.remove_features_with_more_locations_than(maxlpf);

            if(showInfo) cout << rem << " of " << old << " removed." << endl;
        }
    }

    if(opt.removeAmbigFeaturesOnRank != taxon_rank::none &&
        db.non_target_taxon_count() > 1)
    {
        if(showInfo) {
            cout << "\nRemoving ambiguous features on rank "
                 << taxonomy::rank_name(opt.removeAmbigFeaturesOnRank)
                 << "... " << flush;
        }

        auto old = db.feature_count();
        auto rem = db.remove_ambiguous_features(opt.removeAmbigFeaturesOnRank,
                                                opt.maxTaxaPerFeature);

        if(showInfo) {
            cout << rem << " of " << old << "." << endl;
            print_properties(db);
            cout << '\n';
        }

    }
}



/*****************************************************************************
 *
 * @brief prepares datbase for build, adds targets and writes database to disk
 *
 *****************************************************************************/
void add_to_database(database& db, const build_options& opt)
{
    prepare_database(db, opt);

    const bool showInfo = opt.infoLevel != info_level::silent;
    if(showInfo) print_properties(db);

    timer time;
    time.start();

    if(!opt.infiles.empty()) {
        if(showInfo) cout << "\nProcessing reference sequences." << endl;
        const auto initNumTargets = db.target_count();

        auto taxonMap = make_sequence_to_taxon_id_map(
                            opt.taxonomy.mappingPreFiles,
                            opt.infiles, opt.infoLevel);

        add_targets_to_database(db, opt.infiles, taxonMap, opt.infoLevel);

        if(showInfo) {
            clear_current_line();
            cout << "Added "
                 << (db.target_count() - initNumTargets) << " reference sequences "
                 << "in " << time.seconds() << " s" << endl;
        }
    }

    try_to_rank_unranked_targets(db, opt);

    post_process_features(db, opt);

    if(showInfo) {
        cout << "Writing database to file'" << opt.dbfile << "' ... " << flush;
    }
    try {
        db.write(opt.dbfile);
        if(showInfo) cout << "done." << endl;
    }
    catch(const file_access_error&) {
        if(showInfo) cout << "FAIL" << endl;
        cerr << "Could not write database file!" << endl;
    }

    time.stop();

    if(showInfo) {
        cout << "Total build time: " << time.seconds() << " s" << endl;
    }

    //prevents slow deallocation
    db.clear_without_deallocation();
}



/*****************************************************************************
 *
 * @brief adds reference sequences to an existing database
 *
 *****************************************************************************/
void main_mode_build_modify(const args_parser& args)
{
    auto opt = get_build_options(args);

    if(opt.dbfile.empty()) {
        throw std::invalid_argument{"No database filename provided."};
    }

    if(opt.infoLevel != info_level::silent) {
        cout << "Modify database " << opt.dbfile << endl;
    }

    auto db = make_database<database>(opt.dbfile);

    if(opt.infoLevel != info_level::silent && !opt.infiles.empty()) {
        cout << "Adding reference sequences to database..." << endl;
    }

    add_to_database(db, opt);
}



/*****************************************************************************
 *
 * @brief builds a database from reference input sequences
 *
 *****************************************************************************/
void main_mode_build(const args_parser& args)
{
    auto opt = get_build_options(args);

    if(opt.infoLevel != info_level::silent) {
        cout << "Building new database from reference sequences." << endl;
    }

    if(opt.dbfile.empty()) {
        throw std::invalid_argument{"No database filename provided."};
    }

    if(opt.infiles.empty()) {
        throw std::invalid_argument{
            "Nothing to do - no reference sequences provided."};
    }

    //configure sketching scheme
    auto sketcher = database::sketcher{};
    sketcher.kmer_size(opt.kmerlen);
    sketcher.sketch_size(opt.sketchlen);

    auto db = database{sketcher};
    db.target_window_size(opt.winlen);
    db.target_window_stride(opt.winstride);

    add_to_database(db, opt);
}


} // namespace mc
=======
/*****************************************************************************
 *
 * MetaCache - Meta-Genomic Classification Tool
 *
 * Copyright (C) 2016-2017 André Müller (muellan@uni-mainz.de)
 *
 * This program is free software: you can redistribute it and/or modify
 * it under the terms of the GNU General Public License as published by
 * the Free Software Foundation, either version 3 of the License, or
 * (at your option) any later version.
 *
 * This program is distributed in the hope that it will be useful,
 * but WITHOUT ANY WARRANTY; without even the implied warranty of
 * MERCHANTABILITY or FITNESS FOR A PARTICULAR PURPOSE.  See the
 * GNU General Public License for more details.
 *
 * You should have received a copy of the GNU General Public License
 * along with this program.  If not, see <http://www.gnu.org/licenses/>.
 *
 *****************************************************************************/

#include "timer.h"
#include "args_handling.h"
#include "filesys_utility.h"
#include "cmdline_utility.h"
#include "config.h"
#include "sequence_io.h"
#include "taxonomy_io.h"


namespace mc {

using std::string;
using std::cout;
using std::cerr;
using std::flush;
using std::endl;


/*****************************************************************************
 *
 * @brief database creation parameters
 *
 *****************************************************************************/
struct build_options
{
    int kmerlen = 16;
    int sketchlen = 16;
    int winlen = 128;
    int winstride = 113;

    float maxLoadFactor = -1;           //< 0 : use database default
    int maxLocationsPerFeature = database::max_supported_locations_per_feature();
    bool removeOverpopulatedFeatures = true;

    taxon_rank removeAmbigFeaturesOnRank = taxon_rank::none;
    int maxTaxaPerFeature = 1;

    taxonomy_options taxonomy;

    info_level infoLevel = info_level::moderate;

    string dbfile;
    std::vector<string> infiles;
};



/*****************************************************************************
 *
 * @brief command line args -> database creation parameters
 *
 *****************************************************************************/
build_options
get_build_options(const args_parser& args)
{
    const build_options defaults;

    build_options opt;

    opt.dbfile = database_name(args);

    opt.infiles = sequence_filenames(args);

    if(args.contains("silent")) {
        opt.infoLevel = info_level::silent;
    } else if(args.contains("verbose")) {
        opt.infoLevel = info_level::verbose;
    }

    opt.kmerlen   = args.get<int>({"kmerlen"}, defaults.kmerlen);
    opt.sketchlen = args.get<int>({"sketchlen"}, defaults.sketchlen);
    opt.winlen    = args.get<int>({"winlen"}, defaults.winlen);
    opt.winstride = args.get<int>({"winstride"}, opt.winlen - opt.kmerlen + 1);

    opt.maxLoadFactor = args.get<float>({"max-load-fac", "max_load_fac"},
                                          defaults.maxLoadFactor);

    opt.maxLocationsPerFeature = args.get<int>({"max-locations-per-feature",
                                                "max_locations_per_feature" },
                                                 defaults.maxLocationsPerFeature);

    opt.removeOverpopulatedFeatures = args.contains({"remove-overpopulated-features",
                                                     "remove_overpopulated_features" });

    opt.removeAmbigFeaturesOnRank = taxonomy::rank_from_name(
        args.get<string>({"remove-ambig-features",
                               "remove_ambig_features"},
                    taxonomy::rank_name(defaults.removeAmbigFeaturesOnRank)));

    opt.maxTaxaPerFeature = args.get<int>({"max-ambig-per-feature",
                                           "max_ambig_per_feature"},
                                            defaults.maxTaxaPerFeature);

    opt.taxonomy = get_taxonomy_options(args);

    return opt;
}



/*****************************************************************************
 *
 * @brief Alternative way of providing taxonomic mappings.
 *        The input file must be a text file with each line in the format:
 *        accession  accession.version taxid gi
 *        (like the NCBI's *.accession2version files)
 *
 *****************************************************************************/
void rank_targets_with_mapping_file(database& db,
                                    std::set<const taxon*>& targetTaxa,
                                    const string& mappingFile)
{
    if(targetTaxa.empty()) return;

    std::ifstream is {mappingFile};
    if(!is.good()) return;

    const auto fsize = file_size(mappingFile);
    auto nextStatStep = fsize / 1000;
    auto nextStat = nextStatStep;
    bool showProgress = fsize > 100000000;

    cout << "Try to map sequences to taxa using '" << mappingFile
         << "' (" << std::max(std::streamoff(1),
                              fsize/(1024*1024)) << " MB)" << endl;

    if(showProgress) show_progress_indicator(0);

    string acc;
    string accver;
    std::uint64_t taxid;
    string gi;

    //skip header
    getline(is, acc);
    acc.clear();

    while(is >> acc >> accver >> taxid >> gi) {
        //target in database?
        //accession.version is the default
        const taxon* tax = db.taxon_with_name(accver);

        if(!tax) {
            tax = db.taxon_with_name(acc);
            if(!tax) tax = db.taxon_with_name(gi);
        }

        //if in database then set parent
        if(tax) {
            auto i = targetTaxa.find(tax);
            if(i != targetTaxa.end()) {
                db.reset_parent(*tax, taxid);
                targetTaxa.erase(i);
                if(targetTaxa.empty()) break;
            }
        }

        if(showProgress) {
            auto pos = is.tellg();
            if(pos >= nextStat) {
                show_progress_indicator(pos / float(fsize));
                nextStat = pos + nextStatStep;
            }
        }
    }

    if(showProgress) clear_current_line();
}



/*****************************************************************************
 *
 * @return target taxa that have no parent taxon assigned
 *
 *****************************************************************************/
std::set<const taxon*>
unranked_targets(const database& db)
{
    auto res = std::set<const taxon*>{};

    for(const auto& tax : db.target_taxa()) {
        if(!tax.has_parent()) res.insert(&tax);
    }

    return res;
}



/*****************************************************************************
 *
 * @brief try to assign parent taxa to target taxa using mapping files
 *
 *****************************************************************************/
void try_to_rank_unranked_targets(database& db, const build_options& opt)
{
    auto unranked = unranked_targets(db);

    if(!unranked.empty()) {
        if(opt.infoLevel != info_level::silent) {
            cout << unranked.size()
                 << " targets could not be ranked." << endl;
        }

        for(const auto& file : opt.taxonomy.mappingPostFiles) {
            rank_targets_with_mapping_file(db, unranked, file);
        }
    }

    unranked = unranked_targets(db);
    if(opt.infoLevel != info_level::silent) {
        if(unranked.empty()) {
            cout << "All targets are ranked." << endl;
        }
        else {
            cout << unranked.size()
                 << " targets remain unranked." << endl;
        }
    }
}




/*****************************************************************************
 *
 * @brief adds reference sequences to database
 *
 *****************************************************************************/
void add_targets_to_database(database& db,
    const std::vector<string>& infiles,
    const std::map<string,database::taxon_id>& sequ2taxid,
    info_level infoLvl = info_level::moderate)
{
    int n = infiles.size();
    int i = 0;

    //read sequences
    for(const auto& filename : infiles) {
        if(infoLvl == info_level::verbose) {
            cout << "  " << filename << " ... " << flush;
        } else if(infoLvl != info_level::silent) {
            show_progress_indicator(i/float(n));
        }

        try {
            auto reader = make_sequence_reader(filename);
            while(reader->has_next()) {

                auto sequ = reader->next();
                if(!sequ.data.empty()) {
                    auto seqId  = extract_accession_string(sequ.header);
                    auto fileId = extract_accession_string(filename);

                    //make sure sequence id is not empty,
                    //use entire header if neccessary
                    if(seqId.empty()) {
                        if(!fileId.empty()) {
                            seqId = fileId;
                        } else {
                            seqId = sequ.header;
                        }
                    }

                    //targets need to have a sequence id
                    //look up taxon id
                    taxon_id parentTaxId = 0;
                    if(!sequ2taxid.empty()) {
                        auto it = sequ2taxid.find(seqId);
                        if(it != sequ2taxid.end()) {
                            parentTaxId = it->second;
                        } else {
                            it = sequ2taxid.find(fileId);
                            if(it != sequ2taxid.end()) parentTaxId = it->second;
                        }
                    }
                    //no valid taxid assigned -> try to find one in annotation
                    if(parentTaxId < 1) parentTaxId = extract_taxon_id(sequ.header);

                    if(infoLvl == info_level::verbose) {
                        cout << "[" << seqId;
                        if(parentTaxId > 0) cout << ":" << parentTaxId;
                        cout << "] ";
                    }

                    //try to add to database
                    bool added = db.add_target(
                        sequ.data, seqId, parentTaxId,
                        database::file_source{filename, reader->index()});

                    if(infoLvl == info_level::verbose && !added) {
                        cout << seqId << " not added to database" << endl;
                    }
                }
            }
            if(infoLvl == info_level::verbose) {
                cout << "done." << endl;
            }
        }
        catch(database::target_limit_exceeded_error&) {
            cout << endl;
            cerr << "Reached maximum number of targets per database ("
                 << db.max_target_count() << ").\n"
                 << "See 'README.md' on how to compile MetaCache with "
                 << "support for databases with more reference targets.\n"
                 << endl;
            break;
        }
        catch(std::exception& e) {
            if(infoLvl == info_level::verbose) {
                cout << "FAIL: " << e.what() << endl;
            }
        }

        ++i;
    }
}



/*****************************************************************************
 *
 * @brief prepares datbase for build
 *
 *****************************************************************************/
void prepare_database(database& db, const build_options& opt)
{
    if(opt.maxLocationsPerFeature > 0) {
        db.max_locations_per_feature(opt.maxLocationsPerFeature);
    }

    if(opt.maxLoadFactor > 0) {
        db.max_load_factor(opt.maxLoadFactor);
    }

    if(!opt.taxonomy.path.empty()) {
        db.reset_taxa_above_sequence_level(
            make_taxonomic_hierarchy(opt.taxonomy.nodesFile,
                                     opt.taxonomy.namesFile,
                                     opt.taxonomy.mergeFile,
                                     opt.infoLevel) );

        if(opt.infoLevel != info_level::silent) {
            cout << "Taxonomy applied to database." << endl;
        }
    }

    if(db.non_target_taxon_count() < 1 && opt.infoLevel != info_level::silent) {
        cout << "The datbase doesn't contain a taxonomic hierarchy yet.\n"
                  << "You can add one or update later via:\n"
                  << "   ./metacache add <database> -taxonomy <directory>"
                  << endl;
    }

    if(opt.removeAmbigFeaturesOnRank != taxon_rank::none &&
       opt.infoLevel != info_level::silent)
    {
        if(db.non_target_taxon_count() > 1) {
            cout << "Ambiguous features on rank "
                      << taxonomy::rank_name(opt.removeAmbigFeaturesOnRank)
                      << " will be removed afterwards.\n";
        } else {
            cout << "Could not determine amiguous features "
                      << "due to missing taxonomic information.\n";
        }
    }
    
}



/*****************************************************************************
 *
 * @brief database features post-processing
 *
 *****************************************************************************/
void post_process_features(database& db, const build_options& opt)
{
    const bool showInfo = opt.infoLevel != info_level::silent;

    if(opt.removeOverpopulatedFeatures) {
        auto old = db.feature_count();
        auto maxlpf = db.max_locations_per_feature() - 1;
        if(maxlpf > 0) { //always keep buckets with size 1
            if(showInfo) {
                cout << "\nRemoving features with more than "
                     << maxlpf << " locations... " << flush;
            }
            auto rem = db.remove_features_with_more_locations_than(maxlpf);

            if(showInfo) cout << rem << " of " << old << " removed." << endl;
        }
    }

    if(opt.removeAmbigFeaturesOnRank != taxon_rank::none &&
        db.non_target_taxon_count() > 1)
    {
        if(showInfo) {
            cout << "\nRemoving ambiguous features on rank "
                 << taxonomy::rank_name(opt.removeAmbigFeaturesOnRank)
                 << "... " << flush;
        }

        auto old = db.feature_count();
        auto rem = db.remove_ambiguous_features(opt.removeAmbigFeaturesOnRank,
                                                opt.maxTaxaPerFeature);

        if(showInfo) {
            cout << rem << " of " << old << "." << endl;
            print_properties(db);
            cout << '\n';
        }

    }
}



/*****************************************************************************
 *
 * @brief prepares datbase for build, adds targets and writes database to disk
 *
 *****************************************************************************/
void add_to_database(database& db, const build_options& opt)
{
    prepare_database(db, opt);

    const bool showInfo = opt.infoLevel != info_level::silent;
    if(showInfo) print_properties(db);

    timer time;
    time.start();

    if(!opt.infiles.empty()) {
        if(showInfo) cout << "\nProcessing reference sequences." << endl;
        const auto initNumTargets = db.target_count();

        auto taxonMap = make_sequence_to_taxon_id_map(
                            opt.taxonomy.mappingPreFiles,
                            opt.infiles, opt.infoLevel);

        add_targets_to_database(db, opt.infiles, taxonMap, opt.infoLevel);

        if(showInfo) {
            clear_current_line();
            cout << "Added "
                 << (db.target_count() - initNumTargets) << " reference sequences "
                 << "in " << time.seconds() << " s" << endl;
        }
    }

    try_to_rank_unranked_targets(db, opt);

    post_process_features(db, opt);

    if(showInfo) {
        cout << "Writing database to file '" << opt.dbfile << "' ... " << flush;
    }
    try {
        db.write(opt.dbfile);
        if(showInfo) cout << "done." << endl;
    }
    catch(const file_access_error&) {
        if(showInfo) cout << "FAIL" << endl;
        cerr << "Could not write database file!" << endl;
    }

    time.stop();

    if(showInfo) {
        cout << "Total build time: " << time.seconds() << " s" << endl;
    }

    //prevents slow deallocation
    db.clear_without_deallocation();
}



/*****************************************************************************
 *
 * @brief adds reference sequences to an existing database
 *
 *****************************************************************************/
void main_mode_build_modify(const args_parser& args)
{
    auto opt = get_build_options(args);

    if(opt.dbfile.empty()) {
        throw std::invalid_argument{"No database filename provided."};
    }

    if(opt.infoLevel != info_level::silent) {
        cout << "Modify database " << opt.dbfile << endl;
    }

    auto db = make_database<database>(opt.dbfile);

    if(opt.infoLevel != info_level::silent && !opt.infiles.empty()) {
        cout << "Adding reference sequences to database..." << endl;
    }

    add_to_database(db, opt);
}



/*****************************************************************************
 *
 * @brief builds a database from reference input sequences
 *
 *****************************************************************************/
void main_mode_build(const args_parser& args)
{
    auto opt = get_build_options(args);

    if(opt.infoLevel != info_level::silent) {
        cout << "Building new database from reference sequences." << endl;
    }

    if(opt.dbfile.empty()) {
        throw std::invalid_argument{"No database filename provided."};
    }

    if(opt.infiles.empty()) {
        throw std::invalid_argument{
            "Nothing to do - no reference sequences provided."};
    }

    //configure sketching scheme
    auto sketcher = database::sketcher{};
    sketcher.kmer_size(opt.kmerlen);
    sketcher.sketch_size(opt.sketchlen);

    auto db = database{sketcher};
    db.target_window_size(opt.winlen);
    db.target_window_stride(opt.winstride);

    add_to_database(db, opt);
}


} // namespace mc
>>>>>>> ddb90575
<|MERGE_RESOLUTION|>--- conflicted
+++ resolved
@@ -1,4 +1,3 @@
-<<<<<<< HEAD
 /*****************************************************************************
  *
  * MetaCache - Meta-Genomic Classification Tool
@@ -407,7 +406,7 @@
         if(maxlpf > 0) { //always keep buckets with size 1
             if(showInfo) {
                 cout << "\nRemoving features with more than "
-                     << maxlpf << "locations... " << flush;
+                     << maxlpf << " locations... " << flush;
             }
             auto rem = db.remove_features_with_more_locations_than(maxlpf);
 
@@ -477,7 +476,7 @@
     post_process_features(db, opt);
 
     if(showInfo) {
-        cout << "Writing database to file'" << opt.dbfile << "' ... " << flush;
+        cout << "Writing database to file '" << opt.dbfile << "' ... " << flush;
     }
     try {
         db.write(opt.dbfile);
@@ -563,571 +562,4 @@
 }
 
 
-} // namespace mc
-=======
-/*****************************************************************************
- *
- * MetaCache - Meta-Genomic Classification Tool
- *
- * Copyright (C) 2016-2017 André Müller (muellan@uni-mainz.de)
- *
- * This program is free software: you can redistribute it and/or modify
- * it under the terms of the GNU General Public License as published by
- * the Free Software Foundation, either version 3 of the License, or
- * (at your option) any later version.
- *
- * This program is distributed in the hope that it will be useful,
- * but WITHOUT ANY WARRANTY; without even the implied warranty of
- * MERCHANTABILITY or FITNESS FOR A PARTICULAR PURPOSE.  See the
- * GNU General Public License for more details.
- *
- * You should have received a copy of the GNU General Public License
- * along with this program.  If not, see <http://www.gnu.org/licenses/>.
- *
- *****************************************************************************/
-
-#include "timer.h"
-#include "args_handling.h"
-#include "filesys_utility.h"
-#include "cmdline_utility.h"
-#include "config.h"
-#include "sequence_io.h"
-#include "taxonomy_io.h"
-
-
-namespace mc {
-
-using std::string;
-using std::cout;
-using std::cerr;
-using std::flush;
-using std::endl;
-
-
-/*****************************************************************************
- *
- * @brief database creation parameters
- *
- *****************************************************************************/
-struct build_options
-{
-    int kmerlen = 16;
-    int sketchlen = 16;
-    int winlen = 128;
-    int winstride = 113;
-
-    float maxLoadFactor = -1;           //< 0 : use database default
-    int maxLocationsPerFeature = database::max_supported_locations_per_feature();
-    bool removeOverpopulatedFeatures = true;
-
-    taxon_rank removeAmbigFeaturesOnRank = taxon_rank::none;
-    int maxTaxaPerFeature = 1;
-
-    taxonomy_options taxonomy;
-
-    info_level infoLevel = info_level::moderate;
-
-    string dbfile;
-    std::vector<string> infiles;
-};
-
-
-
-/*****************************************************************************
- *
- * @brief command line args -> database creation parameters
- *
- *****************************************************************************/
-build_options
-get_build_options(const args_parser& args)
-{
-    const build_options defaults;
-
-    build_options opt;
-
-    opt.dbfile = database_name(args);
-
-    opt.infiles = sequence_filenames(args);
-
-    if(args.contains("silent")) {
-        opt.infoLevel = info_level::silent;
-    } else if(args.contains("verbose")) {
-        opt.infoLevel = info_level::verbose;
-    }
-
-    opt.kmerlen   = args.get<int>({"kmerlen"}, defaults.kmerlen);
-    opt.sketchlen = args.get<int>({"sketchlen"}, defaults.sketchlen);
-    opt.winlen    = args.get<int>({"winlen"}, defaults.winlen);
-    opt.winstride = args.get<int>({"winstride"}, opt.winlen - opt.kmerlen + 1);
-
-    opt.maxLoadFactor = args.get<float>({"max-load-fac", "max_load_fac"},
-                                          defaults.maxLoadFactor);
-
-    opt.maxLocationsPerFeature = args.get<int>({"max-locations-per-feature",
-                                                "max_locations_per_feature" },
-                                                 defaults.maxLocationsPerFeature);
-
-    opt.removeOverpopulatedFeatures = args.contains({"remove-overpopulated-features",
-                                                     "remove_overpopulated_features" });
-
-    opt.removeAmbigFeaturesOnRank = taxonomy::rank_from_name(
-        args.get<string>({"remove-ambig-features",
-                               "remove_ambig_features"},
-                    taxonomy::rank_name(defaults.removeAmbigFeaturesOnRank)));
-
-    opt.maxTaxaPerFeature = args.get<int>({"max-ambig-per-feature",
-                                           "max_ambig_per_feature"},
-                                            defaults.maxTaxaPerFeature);
-
-    opt.taxonomy = get_taxonomy_options(args);
-
-    return opt;
-}
-
-
-
-/*****************************************************************************
- *
- * @brief Alternative way of providing taxonomic mappings.
- *        The input file must be a text file with each line in the format:
- *        accession  accession.version taxid gi
- *        (like the NCBI's *.accession2version files)
- *
- *****************************************************************************/
-void rank_targets_with_mapping_file(database& db,
-                                    std::set<const taxon*>& targetTaxa,
-                                    const string& mappingFile)
-{
-    if(targetTaxa.empty()) return;
-
-    std::ifstream is {mappingFile};
-    if(!is.good()) return;
-
-    const auto fsize = file_size(mappingFile);
-    auto nextStatStep = fsize / 1000;
-    auto nextStat = nextStatStep;
-    bool showProgress = fsize > 100000000;
-
-    cout << "Try to map sequences to taxa using '" << mappingFile
-         << "' (" << std::max(std::streamoff(1),
-                              fsize/(1024*1024)) << " MB)" << endl;
-
-    if(showProgress) show_progress_indicator(0);
-
-    string acc;
-    string accver;
-    std::uint64_t taxid;
-    string gi;
-
-    //skip header
-    getline(is, acc);
-    acc.clear();
-
-    while(is >> acc >> accver >> taxid >> gi) {
-        //target in database?
-        //accession.version is the default
-        const taxon* tax = db.taxon_with_name(accver);
-
-        if(!tax) {
-            tax = db.taxon_with_name(acc);
-            if(!tax) tax = db.taxon_with_name(gi);
-        }
-
-        //if in database then set parent
-        if(tax) {
-            auto i = targetTaxa.find(tax);
-            if(i != targetTaxa.end()) {
-                db.reset_parent(*tax, taxid);
-                targetTaxa.erase(i);
-                if(targetTaxa.empty()) break;
-            }
-        }
-
-        if(showProgress) {
-            auto pos = is.tellg();
-            if(pos >= nextStat) {
-                show_progress_indicator(pos / float(fsize));
-                nextStat = pos + nextStatStep;
-            }
-        }
-    }
-
-    if(showProgress) clear_current_line();
-}
-
-
-
-/*****************************************************************************
- *
- * @return target taxa that have no parent taxon assigned
- *
- *****************************************************************************/
-std::set<const taxon*>
-unranked_targets(const database& db)
-{
-    auto res = std::set<const taxon*>{};
-
-    for(const auto& tax : db.target_taxa()) {
-        if(!tax.has_parent()) res.insert(&tax);
-    }
-
-    return res;
-}
-
-
-
-/*****************************************************************************
- *
- * @brief try to assign parent taxa to target taxa using mapping files
- *
- *****************************************************************************/
-void try_to_rank_unranked_targets(database& db, const build_options& opt)
-{
-    auto unranked = unranked_targets(db);
-
-    if(!unranked.empty()) {
-        if(opt.infoLevel != info_level::silent) {
-            cout << unranked.size()
-                 << " targets could not be ranked." << endl;
-        }
-
-        for(const auto& file : opt.taxonomy.mappingPostFiles) {
-            rank_targets_with_mapping_file(db, unranked, file);
-        }
-    }
-
-    unranked = unranked_targets(db);
-    if(opt.infoLevel != info_level::silent) {
-        if(unranked.empty()) {
-            cout << "All targets are ranked." << endl;
-        }
-        else {
-            cout << unranked.size()
-                 << " targets remain unranked." << endl;
-        }
-    }
-}
-
-
-
-
-/*****************************************************************************
- *
- * @brief adds reference sequences to database
- *
- *****************************************************************************/
-void add_targets_to_database(database& db,
-    const std::vector<string>& infiles,
-    const std::map<string,database::taxon_id>& sequ2taxid,
-    info_level infoLvl = info_level::moderate)
-{
-    int n = infiles.size();
-    int i = 0;
-
-    //read sequences
-    for(const auto& filename : infiles) {
-        if(infoLvl == info_level::verbose) {
-            cout << "  " << filename << " ... " << flush;
-        } else if(infoLvl != info_level::silent) {
-            show_progress_indicator(i/float(n));
-        }
-
-        try {
-            auto reader = make_sequence_reader(filename);
-            while(reader->has_next()) {
-
-                auto sequ = reader->next();
-                if(!sequ.data.empty()) {
-                    auto seqId  = extract_accession_string(sequ.header);
-                    auto fileId = extract_accession_string(filename);
-
-                    //make sure sequence id is not empty,
-                    //use entire header if neccessary
-                    if(seqId.empty()) {
-                        if(!fileId.empty()) {
-                            seqId = fileId;
-                        } else {
-                            seqId = sequ.header;
-                        }
-                    }
-
-                    //targets need to have a sequence id
-                    //look up taxon id
-                    taxon_id parentTaxId = 0;
-                    if(!sequ2taxid.empty()) {
-                        auto it = sequ2taxid.find(seqId);
-                        if(it != sequ2taxid.end()) {
-                            parentTaxId = it->second;
-                        } else {
-                            it = sequ2taxid.find(fileId);
-                            if(it != sequ2taxid.end()) parentTaxId = it->second;
-                        }
-                    }
-                    //no valid taxid assigned -> try to find one in annotation
-                    if(parentTaxId < 1) parentTaxId = extract_taxon_id(sequ.header);
-
-                    if(infoLvl == info_level::verbose) {
-                        cout << "[" << seqId;
-                        if(parentTaxId > 0) cout << ":" << parentTaxId;
-                        cout << "] ";
-                    }
-
-                    //try to add to database
-                    bool added = db.add_target(
-                        sequ.data, seqId, parentTaxId,
-                        database::file_source{filename, reader->index()});
-
-                    if(infoLvl == info_level::verbose && !added) {
-                        cout << seqId << " not added to database" << endl;
-                    }
-                }
-            }
-            if(infoLvl == info_level::verbose) {
-                cout << "done." << endl;
-            }
-        }
-        catch(database::target_limit_exceeded_error&) {
-            cout << endl;
-            cerr << "Reached maximum number of targets per database ("
-                 << db.max_target_count() << ").\n"
-                 << "See 'README.md' on how to compile MetaCache with "
-                 << "support for databases with more reference targets.\n"
-                 << endl;
-            break;
-        }
-        catch(std::exception& e) {
-            if(infoLvl == info_level::verbose) {
-                cout << "FAIL: " << e.what() << endl;
-            }
-        }
-
-        ++i;
-    }
-}
-
-
-
-/*****************************************************************************
- *
- * @brief prepares datbase for build
- *
- *****************************************************************************/
-void prepare_database(database& db, const build_options& opt)
-{
-    if(opt.maxLocationsPerFeature > 0) {
-        db.max_locations_per_feature(opt.maxLocationsPerFeature);
-    }
-
-    if(opt.maxLoadFactor > 0) {
-        db.max_load_factor(opt.maxLoadFactor);
-    }
-
-    if(!opt.taxonomy.path.empty()) {
-        db.reset_taxa_above_sequence_level(
-            make_taxonomic_hierarchy(opt.taxonomy.nodesFile,
-                                     opt.taxonomy.namesFile,
-                                     opt.taxonomy.mergeFile,
-                                     opt.infoLevel) );
-
-        if(opt.infoLevel != info_level::silent) {
-            cout << "Taxonomy applied to database." << endl;
-        }
-    }
-
-    if(db.non_target_taxon_count() < 1 && opt.infoLevel != info_level::silent) {
-        cout << "The datbase doesn't contain a taxonomic hierarchy yet.\n"
-                  << "You can add one or update later via:\n"
-                  << "   ./metacache add <database> -taxonomy <directory>"
-                  << endl;
-    }
-
-    if(opt.removeAmbigFeaturesOnRank != taxon_rank::none &&
-       opt.infoLevel != info_level::silent)
-    {
-        if(db.non_target_taxon_count() > 1) {
-            cout << "Ambiguous features on rank "
-                      << taxonomy::rank_name(opt.removeAmbigFeaturesOnRank)
-                      << " will be removed afterwards.\n";
-        } else {
-            cout << "Could not determine amiguous features "
-                      << "due to missing taxonomic information.\n";
-        }
-    }
-    
-}
-
-
-
-/*****************************************************************************
- *
- * @brief database features post-processing
- *
- *****************************************************************************/
-void post_process_features(database& db, const build_options& opt)
-{
-    const bool showInfo = opt.infoLevel != info_level::silent;
-
-    if(opt.removeOverpopulatedFeatures) {
-        auto old = db.feature_count();
-        auto maxlpf = db.max_locations_per_feature() - 1;
-        if(maxlpf > 0) { //always keep buckets with size 1
-            if(showInfo) {
-                cout << "\nRemoving features with more than "
-                     << maxlpf << " locations... " << flush;
-            }
-            auto rem = db.remove_features_with_more_locations_than(maxlpf);
-
-            if(showInfo) cout << rem << " of " << old << " removed." << endl;
-        }
-    }
-
-    if(opt.removeAmbigFeaturesOnRank != taxon_rank::none &&
-        db.non_target_taxon_count() > 1)
-    {
-        if(showInfo) {
-            cout << "\nRemoving ambiguous features on rank "
-                 << taxonomy::rank_name(opt.removeAmbigFeaturesOnRank)
-                 << "... " << flush;
-        }
-
-        auto old = db.feature_count();
-        auto rem = db.remove_ambiguous_features(opt.removeAmbigFeaturesOnRank,
-                                                opt.maxTaxaPerFeature);
-
-        if(showInfo) {
-            cout << rem << " of " << old << "." << endl;
-            print_properties(db);
-            cout << '\n';
-        }
-
-    }
-}
-
-
-
-/*****************************************************************************
- *
- * @brief prepares datbase for build, adds targets and writes database to disk
- *
- *****************************************************************************/
-void add_to_database(database& db, const build_options& opt)
-{
-    prepare_database(db, opt);
-
-    const bool showInfo = opt.infoLevel != info_level::silent;
-    if(showInfo) print_properties(db);
-
-    timer time;
-    time.start();
-
-    if(!opt.infiles.empty()) {
-        if(showInfo) cout << "\nProcessing reference sequences." << endl;
-        const auto initNumTargets = db.target_count();
-
-        auto taxonMap = make_sequence_to_taxon_id_map(
-                            opt.taxonomy.mappingPreFiles,
-                            opt.infiles, opt.infoLevel);
-
-        add_targets_to_database(db, opt.infiles, taxonMap, opt.infoLevel);
-
-        if(showInfo) {
-            clear_current_line();
-            cout << "Added "
-                 << (db.target_count() - initNumTargets) << " reference sequences "
-                 << "in " << time.seconds() << " s" << endl;
-        }
-    }
-
-    try_to_rank_unranked_targets(db, opt);
-
-    post_process_features(db, opt);
-
-    if(showInfo) {
-        cout << "Writing database to file '" << opt.dbfile << "' ... " << flush;
-    }
-    try {
-        db.write(opt.dbfile);
-        if(showInfo) cout << "done." << endl;
-    }
-    catch(const file_access_error&) {
-        if(showInfo) cout << "FAIL" << endl;
-        cerr << "Could not write database file!" << endl;
-    }
-
-    time.stop();
-
-    if(showInfo) {
-        cout << "Total build time: " << time.seconds() << " s" << endl;
-    }
-
-    //prevents slow deallocation
-    db.clear_without_deallocation();
-}
-
-
-
-/*****************************************************************************
- *
- * @brief adds reference sequences to an existing database
- *
- *****************************************************************************/
-void main_mode_build_modify(const args_parser& args)
-{
-    auto opt = get_build_options(args);
-
-    if(opt.dbfile.empty()) {
-        throw std::invalid_argument{"No database filename provided."};
-    }
-
-    if(opt.infoLevel != info_level::silent) {
-        cout << "Modify database " << opt.dbfile << endl;
-    }
-
-    auto db = make_database<database>(opt.dbfile);
-
-    if(opt.infoLevel != info_level::silent && !opt.infiles.empty()) {
-        cout << "Adding reference sequences to database..." << endl;
-    }
-
-    add_to_database(db, opt);
-}
-
-
-
-/*****************************************************************************
- *
- * @brief builds a database from reference input sequences
- *
- *****************************************************************************/
-void main_mode_build(const args_parser& args)
-{
-    auto opt = get_build_options(args);
-
-    if(opt.infoLevel != info_level::silent) {
-        cout << "Building new database from reference sequences." << endl;
-    }
-
-    if(opt.dbfile.empty()) {
-        throw std::invalid_argument{"No database filename provided."};
-    }
-
-    if(opt.infiles.empty()) {
-        throw std::invalid_argument{
-            "Nothing to do - no reference sequences provided."};
-    }
-
-    //configure sketching scheme
-    auto sketcher = database::sketcher{};
-    sketcher.kmer_size(opt.kmerlen);
-    sketcher.sketch_size(opt.sketchlen);
-
-    auto db = database{sketcher};
-    db.target_window_size(opt.winlen);
-    db.target_window_stride(opt.winstride);
-
-    add_to_database(db, opt);
-}
-
-
-} // namespace mc
->>>>>>> ddb90575
+} // namespace mc