--- conflicted
+++ resolved
@@ -318,15 +318,11 @@
     batch_processing_options<input_sequence> execOpt;
     execOpt.batch_size(8);
     execOpt.queue_size(8);
-<<<<<<< HEAD
-    execOpt.concurrency(1, 1);
-=======
 #ifndef GPU_MODE
     execOpt.concurrency(1, 1);
 #else
     execOpt.concurrency(6, db.num_gpus());
 #endif
->>>>>>> f21878e5
 
     execOpt.abort_if([&] { return db.add_target_failed(); });
 
